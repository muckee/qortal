package org.qortal.crosschain;

import java.util.Arrays;
import java.util.Collections;
import java.util.List;
import java.util.Map;
import java.util.function.Supplier;
import java.util.stream.Collectors;

import org.qortal.utils.ByteArray;
import org.qortal.utils.Triple;

public enum SupportedBlockchain {

	BITCOIN(Arrays.asList(
				Triple.valueOf(BitcoinACCTv1.NAME, BitcoinACCTv1.CODE_BYTES_HASH, BitcoinACCTv1::getInstance)
				// Could add improved BitcoinACCTv2 here in the future
			)) {
		@Override
		public ForeignBlockchain getInstance() {
			return Bitcoin.getInstance();
		}

		@Override
		public ACCT getLatestAcct() {
			return BitcoinACCTv1.getInstance();
		}
	},

	LITECOIN(Arrays.asList(
			Triple.valueOf(LitecoinACCTv1.NAME, LitecoinACCTv1.CODE_BYTES_HASH, LitecoinACCTv1::getInstance),
			Triple.valueOf(LitecoinACCTv2.NAME, LitecoinACCTv2.CODE_BYTES_HASH, LitecoinACCTv2::getInstance),
			Triple.valueOf(LitecoinACCTv3.NAME, LitecoinACCTv3.CODE_BYTES_HASH, LitecoinACCTv3::getInstance)
		)) {
		@Override
		public ForeignBlockchain getInstance() {
			return Litecoin.getInstance();
		}

		@Override
		public ACCT getLatestAcct() {
			return LitecoinACCTv3.getInstance();
		}
	},

	DOGECOIN(Arrays.asList(
			Triple.valueOf(DogecoinACCTv1.NAME, DogecoinACCTv1.CODE_BYTES_HASH, DogecoinACCTv1::getInstance),
			Triple.valueOf(DogecoinACCTv2.NAME, DogecoinACCTv2.CODE_BYTES_HASH, DogecoinACCTv2::getInstance),
			Triple.valueOf(DogecoinACCTv3.NAME, DogecoinACCTv3.CODE_BYTES_HASH, DogecoinACCTv3::getInstance)
		)) {
		@Override
		public ForeignBlockchain getInstance() {
			return Dogecoin.getInstance();
		}

		@Override
		public ACCT getLatestAcct() {
			return DogecoinACCTv3.getInstance();
		}
	},

<<<<<<< HEAD
	DIGIBYTE(Arrays.asList(
			Triple.valueOf(DigibyteACCTv3.NAME, DigibyteACCTv3.CODE_BYTES_HASH, DigibyteACCTv3::getInstance)
		)) {
		@Override
		public ForeignBlockchain getInstance() {
			return Digibyte.getInstance();
=======
	RAVENCOIN(Arrays.asList(
			Triple.valueOf(RavencoinACCTv3.NAME, RavencoinACCTv3.CODE_BYTES_HASH, RavencoinACCTv3::getInstance)
		)) {
		@Override
		public ForeignBlockchain getInstance() {
			return Ravencoin.getInstance();
>>>>>>> 6bb92271
		}

		@Override
		public ACCT getLatestAcct() {
<<<<<<< HEAD
			return DigibyteACCTv3.getInstance();
=======
			return RavencoinACCTv3.getInstance();
>>>>>>> 6bb92271
		}
	};

	private static final Map<ByteArray, Supplier<ACCT>> supportedAcctsByCodeHash = Arrays.stream(SupportedBlockchain.values())
			.map(supportedBlockchain -> supportedBlockchain.supportedAccts)
			.flatMap(List::stream)
			.collect(Collectors.toUnmodifiableMap(triple -> ByteArray.wrap(triple.getB()), Triple::getC));

	private static final Map<String, Supplier<ACCT>> supportedAcctsByName = Arrays.stream(SupportedBlockchain.values())
			.map(supportedBlockchain -> supportedBlockchain.supportedAccts)
			.flatMap(List::stream)
			.collect(Collectors.toUnmodifiableMap(Triple::getA, Triple::getC));

	private static final Map<String, SupportedBlockchain> blockchainsByName = Arrays.stream(SupportedBlockchain.values())
			.collect(Collectors.toUnmodifiableMap(Enum::name, blockchain -> blockchain));

	private final List<Triple<String, byte[], Supplier<ACCT>>> supportedAccts;

	SupportedBlockchain(List<Triple<String, byte[], Supplier<ACCT>>> supportedAccts) {
		this.supportedAccts = supportedAccts;
	}

	public abstract ForeignBlockchain getInstance();
	public abstract ACCT getLatestAcct();

	public static Map<ByteArray, Supplier<ACCT>> getAcctMap() {
		return supportedAcctsByCodeHash;
	}

	public static SupportedBlockchain fromString(String name) {
		return blockchainsByName.get(name);
	}

	public static Map<ByteArray, Supplier<ACCT>> getFilteredAcctMap(SupportedBlockchain blockchain) {
		if (blockchain == null)
			return getAcctMap();

		return blockchain.supportedAccts.stream()
				.collect(Collectors.toUnmodifiableMap(triple -> ByteArray.wrap(triple.getB()), Triple::getC));
	}

	public static Map<ByteArray, Supplier<ACCT>> getFilteredAcctMap(String specificBlockchain) {
		if (specificBlockchain == null)
			return getAcctMap();

		SupportedBlockchain blockchain = blockchainsByName.get(specificBlockchain);
		if (blockchain == null)
			return Collections.emptyMap();

		return getFilteredAcctMap(blockchain);
	}

	public static ACCT getAcctByCodeHash(byte[] codeHash) {
		ByteArray wrappedCodeHash = ByteArray.wrap(codeHash);

		Supplier<ACCT> acctInstanceSupplier = supportedAcctsByCodeHash.get(wrappedCodeHash);

		if (acctInstanceSupplier == null)
			return null;

		return acctInstanceSupplier.get();
	}

	public static ACCT getAcctByName(String acctName) {
		Supplier<ACCT> acctInstanceSupplier = supportedAcctsByName.get(acctName);

		if (acctInstanceSupplier == null)
			return null;

		return acctInstanceSupplier.get();
	}

}<|MERGE_RESOLUTION|>--- conflicted
+++ resolved
@@ -59,30 +59,31 @@
 		}
 	},
 
-<<<<<<< HEAD
 	DIGIBYTE(Arrays.asList(
 			Triple.valueOf(DigibyteACCTv3.NAME, DigibyteACCTv3.CODE_BYTES_HASH, DigibyteACCTv3::getInstance)
 		)) {
 		@Override
 		public ForeignBlockchain getInstance() {
 			return Digibyte.getInstance();
-=======
+		}
+
+		@Override
+		public ACCT getLatestAcct() {
+			return DigibyteACCTv3.getInstance();
+		}
+	};
+
 	RAVENCOIN(Arrays.asList(
 			Triple.valueOf(RavencoinACCTv3.NAME, RavencoinACCTv3.CODE_BYTES_HASH, RavencoinACCTv3::getInstance)
 		)) {
 		@Override
 		public ForeignBlockchain getInstance() {
 			return Ravencoin.getInstance();
->>>>>>> 6bb92271
 		}
 
 		@Override
 		public ACCT getLatestAcct() {
-<<<<<<< HEAD
-			return DigibyteACCTv3.getInstance();
-=======
 			return RavencoinACCTv3.getInstance();
->>>>>>> 6bb92271
 		}
 	};
 
