--- conflicted
+++ resolved
@@ -60,15 +60,9 @@
 	/** Maximum number of block signatures we ask from peer in one go */
 	private static final int MAXIMUM_REQUEST_SIZE = 200; // XXX move to Settings?
 
-<<<<<<< HEAD
-	/** Number of retry attempts if a peer fails to respond with the requested data */
-	private static final int MAXIMUM_RETRIES = 1; // XXX move to Settings?
-
 	/* Minimum peer version that supports syncing multiple blocks at once via GetBlocksMessage */
 	private static final long PEER_VERSION_150 = 0x0100050000L;
 
-=======
->>>>>>> a170668d
 
 	private static Synchronizer instance;
 
@@ -747,7 +741,7 @@
 	}
 
 	private SynchronizationResult syncToPeerChain(Repository repository, BlockData commonBlockData, int ourInitialHeight,
-			Peer peer, final int peerHeight, List<BlockSummaryData> peerBlockSummaries) throws DataException, InterruptedException {
+												  Peer peer, final int peerHeight, List<BlockSummaryData> peerBlockSummaries) throws DataException, InterruptedException {
 		final int commonBlockHeight = commonBlockData.getHeight();
 		final byte[] commonBlockSig = commonBlockData.getSignature();
 		String commonBlockSig58 = Base58.encode(commonBlockSig);
@@ -761,94 +755,45 @@
 
 		// Overall plan: fetch peer's blocks first, then orphan, then apply
 
+		// Convert any leftover (post-common) block summaries into signatures to request from peer
+		List<byte[]> peerBlockSignatures = peerBlockSummaries.stream().map(BlockSummaryData::getSignature).collect(Collectors.toList());
 
 		// Keep a list of blocks received so far
 		List<Block> peerBlocks = new ArrayList<>();
 
 		// Calculate the total number of additional blocks this peer has beyond the common block
 		int additionalPeerBlocksAfterCommonBlock = peerHeight - commonBlockHeight;
-
-<<<<<<< HEAD
-
-		// Firstly, attempt to retrieve the blocks themselves, rather than signatures. This is supported by newer peers (version 1.5.0 and above).
-		List<Block> peerBlocks = new ArrayList<>();
-
-		if (Settings.getInstance().isFastSyncEnabledWhenResolvingFork() && peer.getPeersVersion() >= PEER_VERSION_150) {
-			// This peer supports syncing multiple blocks at once via GetBlocksMessage, and it is enabled in the settings
-			int numberBlocksRequired = additionalPeerBlocksAfterCommonBlock - peerBlocks.size();
-
-			// Ensure that we don't request more blocks than specified in the settings
-			int maxBlocksPerRequest = Settings.getInstance().getMaxBlocksPerRequest();
-
-			while (numberBlocksRequired > 0) {
-				if (Controller.isStopping())
-					return SynchronizationResult.SHUTTING_DOWN;
-
-				byte[] latestPeerSignature = peerBlocks.isEmpty() ? commonBlockSig : peerBlocks.get(peerBlocks.size() - 1).getSignature();
-				int lastPeerHeight = commonBlockHeight + peerBlocks.size();
-				int numberOfBlocksToRequest = Math.min(numberBlocksRequired, maxBlocksPerRequest);
-
-				LOGGER.trace(String.format("Requesting %d block%s after height %d, sig %.8s",
-						numberOfBlocksToRequest, (numberOfBlocksToRequest != 1 ? "s" : ""), lastPeerHeight, Base58.encode(latestPeerSignature)));
-
-				List<Block> blocks = this.fetchBlocks(repository, peer, latestPeerSignature, numberOfBlocksToRequest);
-				if (blocks == null || blocks.isEmpty()) {
-					LOGGER.info(String.format("Peer %s failed to respond with more blocks after height %d, sig %.8s", peer,
-							lastPeerHeight, Base58.encode(latestPeerSignature)));
-
-					if (peerBlocks.isEmpty()) {
-						return SynchronizationResult.NO_REPLY;
-					}
-					break;
-				}
-
-				LOGGER.debug(String.format("Received %d blocks from peer %s", blocks.size(), peer));
-
-				try {
-					for (Block block : blocks) {
-
-						// Set the repository, because we couldn't do that when originally constructing the Block
-						block.setRepository(repository);
-
-						// Transactions are transmitted without approval status so determine that now
-						for (Transaction transaction : block.getTransactions()) {
-							transaction.setInitialApprovalStatus();
-						}
-
-						peerBlocks.add(block);
-					}
-				} catch (IllegalStateException e) {
-					LOGGER.error("Error processing transactions in block", e);
-					return SynchronizationResult.REPOSITORY_ISSUE;
-=======
+		// Subtract the number of signatures that we already have, as we don't need to request them again
+		int numberSignaturesRequired = additionalPeerBlocksAfterCommonBlock - peerBlockSignatures.size();
+
 		int retryCount = 0;
 		while (height < peerHeight) {
 			if (Controller.isStopping())
 				return SynchronizationResult.SHUTTING_DOWN;
 
-            // Ensure we don't request more than MAXIMUM_REQUEST_SIZE
-            int numberRequested = Math.min(numberSignaturesRequired, MAXIMUM_REQUEST_SIZE);
-
-            // Do we need more signatures?
+			// Ensure we don't request more than MAXIMUM_REQUEST_SIZE
+			int numberRequested = Math.min(numberSignaturesRequired, MAXIMUM_REQUEST_SIZE);
+
+			// Do we need more signatures?
 			if (peerBlockSignatures.isEmpty() && numberRequested > 0) {
-                LOGGER.trace(String.format("Requesting %d signature%s after height %d, sig %.8s",
-                        numberRequested, (numberRequested != 1 ? "s" : ""), height, Base58.encode(latestPeerSignature)));
-
-                peerBlockSignatures = this.getBlockSignatures(peer, latestPeerSignature, numberRequested);
-
-                if (peerBlockSignatures == null || peerBlockSignatures.isEmpty()) {
-                    LOGGER.info(String.format("Peer %s failed to respond with more block signatures after height %d, sig %.8s", peer,
-                            height, Base58.encode(latestPeerSignature)));
+				LOGGER.trace(String.format("Requesting %d signature%s after height %d, sig %.8s",
+						numberRequested, (numberRequested != 1 ? "s" : ""), height, Base58.encode(latestPeerSignature)));
+
+				peerBlockSignatures = this.getBlockSignatures(peer, latestPeerSignature, numberRequested);
+
+				if (peerBlockSignatures == null || peerBlockSignatures.isEmpty()) {
+					LOGGER.info(String.format("Peer %s failed to respond with more block signatures after height %d, sig %.8s", peer,
+							height, Base58.encode(latestPeerSignature)));
 
 					// Clear our cache of common block summaries for this peer, as they are likely to be invalid
 					CommonBlockData cachedCommonBlockData = peer.getCommonBlockData();
 					if (cachedCommonBlockData != null)
 						cachedCommonBlockData.setBlockSummariesAfterCommonBlock(null);
 
-                    // If we have already received recent or newer blocks from this peer, go ahead and apply them
-                    if (peerBlocks.size() > 0) {
+					// If we have already received recent or newer blocks from this peer, go ahead and apply them
+					if (peerBlocks.size() > 0) {
 						final BlockData ourLatestBlockData = repository.getBlockRepository().getLastBlock();
-                    	final Block peerLatestBlock = peerBlocks.get(peerBlocks.size() - 1);
+						final Block peerLatestBlock = peerBlocks.get(peerBlocks.size() - 1);
 						final Long minLatestBlockTimestamp = Controller.getMinimumLatestBlockTimestamp();
 						if (ourLatestBlockData != null && peerLatestBlock != null && minLatestBlockTimestamp != null) {
 
@@ -872,13 +817,13 @@
 								}
 							}
 						}
-                    }
-                    // Otherwise, give up and move on to the next peer, to avoid putting our chain into an outdated state
-                    return SynchronizationResult.NO_REPLY;
-                }
-
-                numberSignaturesRequired = peerHeight - height - peerBlockSignatures.size();
-                LOGGER.trace(String.format("Received %s signature%s", peerBlockSignatures.size(), (peerBlockSignatures.size() != 1 ? "s" : "")));
+					}
+					// Otherwise, give up and move on to the next peer, to avoid putting our chain into an outdated state
+					return SynchronizationResult.NO_REPLY;
+				}
+
+				numberSignaturesRequired = peerHeight - height - peerBlockSignatures.size();
+				LOGGER.trace(String.format("Received %s signature%s", peerBlockSignatures.size(), (peerBlockSignatures.size() != 1 ? "s" : "")));
 			}
 
 			if (peerBlockSignatures.isEmpty()) {
@@ -939,111 +884,12 @@
 					int triesRemaining = maxRetries - retryCount;
 					LOGGER.info(String.format("Re-issuing request to peer %s (%d attempt%s remaining)", peer, triesRemaining, (triesRemaining != 1 ? "s" : "")));
 					continue;
->>>>>>> a170668d
-				}
-
-				numberBlocksRequired = additionalPeerBlocksAfterCommonBlock - peerBlocks.size();
-			}
-		}
-		else {
-			// Older peer version, or fast sync is disabled in the settings - use slow sync
-
-			// Convert any leftover (post-common) block summaries into signatures to request from peer
-			List<byte[]> peerBlockSignatures = peerBlockSummaries.stream().map(BlockSummaryData::getSignature).collect(Collectors.toList());
-
-<<<<<<< HEAD
-			// Subtract the number of signatures that we already have, as we don't need to request them again
-			int numberSignaturesRequired = additionalPeerBlocksAfterCommonBlock - peerBlockSignatures.size();
-
-
-			// Fetch remaining block signatures, if needed
-			int retryCount = 0;
-			while (numberSignaturesRequired > 0) {
-				if (Controller.isStopping())
-					return SynchronizationResult.SHUTTING_DOWN;
-
-				byte[] latestPeerSignature = peerBlockSignatures.isEmpty() ? commonBlockSig : peerBlockSignatures.get(peerBlockSignatures.size() - 1);
-				int lastPeerHeight = commonBlockHeight + peerBlockSignatures.size();
-				int numberOfSignaturesToRequest = Math.min(numberSignaturesRequired, MAXIMUM_REQUEST_SIZE);
-
-				LOGGER.trace(String.format("Requesting %d signature%s after height %d, sig %.8s",
-						numberOfSignaturesToRequest, (numberOfSignaturesToRequest != 1 ? "s" : ""), lastPeerHeight, Base58.encode(latestPeerSignature)));
-
-				List<byte[]> moreBlockSignatures = this.getBlockSignatures(peer, latestPeerSignature, numberOfSignaturesToRequest);
-
-				if (moreBlockSignatures == null || moreBlockSignatures.isEmpty()) {
-					LOGGER.info(String.format("Peer %s failed to respond with more block signatures after height %d, sig %.8s", peer,
-							lastPeerHeight, Base58.encode(latestPeerSignature)));
-
-					if (retryCount >= MAXIMUM_RETRIES) {
-						// Give up with this peer
-						return SynchronizationResult.NO_REPLY;
-					} else {
-						// Retry until retryCount reaches MAXIMUM_RETRIES
-						retryCount++;
-						int triesRemaining = MAXIMUM_RETRIES - retryCount;
-						LOGGER.info(String.format("Re-issuing request to peer %s (%d attempt%s remaining)", peer, triesRemaining, (triesRemaining != 1 ? "s" : "")));
-						continue;
-					}
-				}
-
-				// Reset retryCount because the last request succeeded
-				retryCount = 0;
-
-				LOGGER.trace(String.format("Received %s signature%s", peerBlockSignatures.size(), (peerBlockSignatures.size() != 1 ? "s" : "")));
-
-				peerBlockSignatures.addAll(moreBlockSignatures);
-				numberSignaturesRequired = additionalPeerBlocksAfterCommonBlock - peerBlockSignatures.size();
-			}
-
-			// Fetch blocks using signatures
-			LOGGER.debug(String.format("Fetching new blocks from peer %s after height %d", peer, commonBlockHeight));
-
+				}
+			}
+
+			// Reset retryCount because the last request succeeded
 			retryCount = 0;
-			while (peerBlocks.size() < peerBlockSignatures.size()) {
-				if (Controller.isStopping())
-					return SynchronizationResult.SHUTTING_DOWN;
-
-				byte[] blockSignature = peerBlockSignatures.get(peerBlocks.size());
-
-				LOGGER.debug(String.format("Fetching block with signature %.8s", Base58.encode(blockSignature)));
-				int blockHeightToRequest = commonBlockHeight + peerBlocks.size() + 1; // +1 because we are requesting the next block, beyond what we already have in the peerBlocks array
-				Block newBlock = this.fetchBlock(repository, peer, blockSignature);
-
-				if (newBlock == null) {
-					LOGGER.info(String.format("Peer %s failed to respond with block for height %d, sig %.8s", peer, blockHeightToRequest, Base58.encode(blockSignature)));
-
-					if (retryCount >= MAXIMUM_RETRIES) {
-						// Give up with this peer
-						return SynchronizationResult.NO_REPLY;
-					} else {
-						// Retry until retryCount reaches MAXIMUM_RETRIES
-						retryCount++;
-						int triesRemaining = MAXIMUM_RETRIES - retryCount;
-						LOGGER.info(String.format("Re-issuing request to peer %s (%d attempt%s remaining)", peer, triesRemaining, (triesRemaining != 1 ? "s" : "")));
-						continue;
-					}
-				}
-
-				if (!newBlock.isSignatureValid()) {
-					LOGGER.info(String.format("Peer %s sent block with invalid signature for height %d, sig %.8s", peer,
-							blockHeightToRequest, Base58.encode(blockSignature)));
-					return SynchronizationResult.INVALID_DATA;
-				}
-
-				// Reset retryCount because the last request succeeded
-				retryCount = 0;
-
-				LOGGER.debug(String.format("Received block with height %d, sig: %.8s", newBlock.getBlockData().getHeight(), Base58.encode(blockSignature)));
-
-				// Transactions are transmitted without approval status so determine that now
-				for (Transaction transaction : newBlock.getTransactions())
-					transaction.setInitialApprovalStatus();
-
-				peerBlocks.add(newBlock);
-			}
-
-=======
+
 			LOGGER.trace(String.format("Fetched block %d, sig %.8s from %s", nextHeight, Base58.encode(latestPeerSignature), peer));
 
 			if (!newBlock.isSignatureValid()) {
@@ -1062,9 +908,7 @@
 			latestPeerSignature = nextPeerSignature;
 			peerBlockSignatures.remove(0);
 			++height;
->>>>>>> a170668d
-		}
-
+		}
 
 		// Unwind to common block (unless common block is our latest block)
 		int ourHeight = ourInitialHeight;
