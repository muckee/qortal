--- conflicted
+++ resolved
@@ -101,13 +101,10 @@
 
         long onlineTimestampModulus = getOnlineTimestampModulus();
         return (now / onlineTimestampModulus) * onlineTimestampModulus;
-<<<<<<< HEAD
     }
 
     public static long toOnlineAccountTimestamp(long timestamp) {
         return (timestamp / getOnlineTimestampModulus()) * getOnlineTimestampModulus();
-=======
->>>>>>> ad4308af
     }
 
     private OnlineAccountsManager() {
