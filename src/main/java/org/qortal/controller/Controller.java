--- conflicted
+++ resolved
@@ -403,20 +403,12 @@
 			RepositoryManager.setRequestedCheckpoint(Boolean.TRUE);
 
 			try (final Repository repository = RepositoryManager.getRepository()) {
-<<<<<<< HEAD
+				RepositoryManager.rebuildTransactionSequences(repository);
 				ArbitraryDataCacheManager.getInstance().buildArbitraryResourcesCache(repository, false);
-			}
-		}
-		catch (DataException e) {
-			// If exception has no cause then repository is in use by some other process.
-			if (e.getCause() == null) {
-=======
-				RepositoryManager.rebuildTransactionSequences(repository);
 			}
 		} catch (DataException e) {
 			// If exception has no cause or message then repository is in use by some other process.
 			if (e.getCause() == null && e.getMessage() == null) {
->>>>>>> eda6ab57
 				LOGGER.info("Repository in use by another process?");
 				Gui.getInstance().fatalError("Repository issue", "Repository in use by another process?");
 			} else {
