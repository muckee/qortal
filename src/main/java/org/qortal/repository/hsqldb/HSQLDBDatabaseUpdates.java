--- conflicted
+++ resolved
@@ -976,14 +976,14 @@
 					break;
 
 				case 44:
-<<<<<<< HEAD
 					// Add blocks minted penalty
 					stmt.execute("ALTER TABLE Accounts ADD blocks_minted_penalty INTEGER NOT NULL DEFAULT 0");
-=======
+					break;
+
+				case 45:
 					// Add a chat reference, to allow one message to reference another, and for this to be easily
 					// searchable. Null values are allowed as most transactions won't have a reference.
 					stmt.execute("ALTER TABLE ChatTransactions ADD chat_reference Signature");
->>>>>>> 2b6ae57a
 					break;
 
 				default:
