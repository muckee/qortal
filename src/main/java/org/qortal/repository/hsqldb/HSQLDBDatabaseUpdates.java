package org.qortal.repository.hsqldb;

import java.sql.Connection;
import java.sql.ResultSet;
import java.sql.SQLException;
import java.sql.Statement;
import java.util.List;

import org.apache.logging.log4j.LogManager;
import org.apache.logging.log4j.Logger;
import org.qortal.block.BlockChain;

public class HSQLDBDatabaseUpdates {

	private static final Logger LOGGER = LogManager.getLogger(HSQLDBDatabaseUpdates.class);

	/**
	 * Apply any incremental changes to database schema.
	 * 
	 * @throws SQLException
	 */
	public static void updateDatabase(Connection connection) throws SQLException {
		while (databaseUpdating(connection))
			incrementDatabaseVersion(connection);
	}

	/**
	 * Increment database's schema version.
	 * 
	 * @throws SQLException
	 */
	private static void incrementDatabaseVersion(Connection connection) throws SQLException {
		try (Statement stmt = connection.createStatement()) {
			stmt.execute("UPDATE DatabaseInfo SET version = version + 1");
			connection.commit();
		}
	}

	/**
	 * Fetch current version of database schema.
	 * 
	 * @return int, 0 if no schema yet
	 * @throws SQLException
	 */
	private static int fetchDatabaseVersion(Connection connection) throws SQLException {
		int databaseVersion = 0;

		try (Statement stmt = connection.createStatement()) {
			if (stmt.execute("SELECT version FROM DatabaseInfo"))
				try (ResultSet resultSet = stmt.getResultSet()) {
					if (resultSet.next())
						databaseVersion = resultSet.getInt(1);
				}
		} catch (SQLException e) {
			// empty database
		}

		return databaseVersion;
	}

	/**
	 * Incrementally update database schema, returning whether an update happened.
	 * 
	 * @return true - if a schema update happened, false otherwise
	 * @throws SQLException
	 */
	private static boolean databaseUpdating(Connection connection) throws SQLException {
		int databaseVersion = fetchDatabaseVersion(connection);

		try (Statement stmt = connection.createStatement()) {

			/*
			 * Try not to add too many constraints as much of these checks will be performed during transaction validation. Also some constraints might be too
			 * harsh on competing unconfirmed transactions.
			 * 
			 * Only really add "ON DELETE CASCADE" to sub-tables that store type-specific data. For example on sub-types of Transactions like
			 * PaymentTransactions. A counterexample would be adding "ON DELETE CASCADE" to Assets using Assets' "reference" as a foreign key referring to
			 * Transactions' "signature". We want to database to automatically delete complete transaction data (Transactions row and corresponding
			 * PaymentTransactions row), but leave deleting less related table rows (Assets) to the Java logic.
			 */

			switch (databaseVersion) {
				case 0:
					// create from new
					// FYI: "UCC" in HSQLDB means "upper-case comparison", i.e. case-insensitive
					stmt.execute("SET DATABASE SQL NAMES TRUE"); // SQL keywords cannot be used as DB object names, e.g. table names
					stmt.execute("SET DATABASE SQL SYNTAX MYS TRUE"); // Required for our use of INSERT ... ON DUPLICATE KEY UPDATE ... syntax
					stmt.execute("SET DATABASE SQL RESTRICT EXEC TRUE"); // No multiple-statement execute() or DDL/DML executeQuery()
					stmt.execute("SET DATABASE TRANSACTION CONTROL MVCC"); // Use MVCC over default two-phase locking, a-k-a "LOCKS"
					stmt.execute("SET DATABASE DEFAULT TABLE TYPE CACHED");
					stmt.execute("SET DATABASE COLLATION SQL_TEXT NO PAD"); // Do not pad strings to same length before comparison
					stmt.execute("CREATE COLLATION SQL_TEXT_UCC_NO_PAD FOR SQL_TEXT FROM SQL_TEXT_UCC NO PAD");
					stmt.execute("CREATE COLLATION SQL_TEXT_NO_PAD FOR SQL_TEXT FROM SQL_TEXT NO PAD");
					stmt.execute("SET FILES SPACE TRUE"); // Enable per-table block space within .data file, useful for CACHED table types
					stmt.execute("SET FILES LOB SCALE 1"); // LOB granularity is 1KB
					stmt.execute("CREATE TABLE DatabaseInfo ( version INTEGER NOT NULL )");
					stmt.execute("INSERT INTO DatabaseInfo VALUES ( 0 )");
					stmt.execute("CREATE TYPE BlockSignature AS VARBINARY(128)");
					stmt.execute("CREATE TYPE Signature AS VARBINARY(64)");
					stmt.execute("CREATE TYPE QortalAddress AS VARCHAR(36)");
					stmt.execute("CREATE TYPE QortalPublicKey AS VARBINARY(32)");
					stmt.execute("CREATE TYPE QortalAmount AS BIGINT");
					stmt.execute("CREATE TYPE GenericDescription AS VARCHAR(4000)");
					stmt.execute("CREATE TYPE RegisteredName AS VARCHAR(128) COLLATE SQL_TEXT_NO_PAD");
					stmt.execute("CREATE TYPE NameData AS VARCHAR(4000)");
					stmt.execute("CREATE TYPE MessageData AS VARBINARY(4000)");
					stmt.execute("CREATE TYPE PollName AS VARCHAR(128) COLLATE SQL_TEXT_NO_PAD");
					stmt.execute("CREATE TYPE PollOption AS VARCHAR(80) COLLATE SQL_TEXT_UCC_NO_PAD");
					stmt.execute("CREATE TYPE PollOptionIndex AS INTEGER");
					stmt.execute("CREATE TYPE DataHash AS VARBINARY(32)");
					stmt.execute("CREATE TYPE AssetID AS BIGINT");
					stmt.execute("CREATE TYPE AssetName AS VARCHAR(34) COLLATE SQL_TEXT_NO_PAD");
					stmt.execute("CREATE TYPE AssetOrderID AS VARBINARY(64)");
					stmt.execute("CREATE TYPE ATName AS VARCHAR(32) COLLATE SQL_TEXT_UCC_NO_PAD");
					stmt.execute("CREATE TYPE ATType AS VARCHAR(32) COLLATE SQL_TEXT_UCC_NO_PAD");
					stmt.execute("CREATE TYPE ATTags AS VARCHAR(80) COLLATE SQL_TEXT_UCC_NO_PAD");
					stmt.execute("CREATE TYPE ATCode AS BLOB(64K)"); // 16bit * 1
					stmt.execute("CREATE TYPE ATState AS BLOB(1M)"); // 16bit * 8 + 16bit * 4 + 16bit * 4
					stmt.execute("CREATE TYPE ATCreationBytes AS BLOB(576K)"); // 16bit * 1 + 16bit * 8
					stmt.execute("CREATE TYPE ATStateHash as VARBINARY(32)");
					stmt.execute("CREATE TYPE ATMessage AS VARBINARY(256)");
					stmt.execute("CREATE TYPE GroupID AS INTEGER");
					stmt.execute("CREATE TYPE GroupName AS VARCHAR(400) COLLATE SQL_TEXT_UCC_NO_PAD");
					stmt.execute("CREATE TYPE GroupReason AS VARCHAR(128) COLLATE SQL_TEXT_UCC_NO_PAD");
					stmt.execute("CREATE TYPE RewardSharePercent AS INT");
					break;

				case 1:
					// Blocks
					stmt.execute("CREATE TABLE Blocks (signature BlockSignature, version TINYINT NOT NULL, reference BlockSignature, "
							+ "transaction_count INTEGER NOT NULL, total_fees QortalAmount NOT NULL, transactions_signature Signature NOT NULL, "
							+ "height INTEGER NOT NULL, generation TIMESTAMP WITH TIME ZONE NOT NULL, "
							+ "generator QortalPublicKey NOT NULL, generator_signature Signature NOT NULL, AT_count INTEGER NOT NULL, AT_fees QortalAmount NOT NULL, "
							+ "PRIMARY KEY (signature))");
					// For finding blocks by height.
					stmt.execute("CREATE INDEX BlockHeightIndex ON Blocks (height)");
					// For finding blocks by the account that generated them.
					stmt.execute("CREATE INDEX BlockGeneratorIndex ON Blocks (generator)");
					// For finding blocks by reference, e.g. child blocks.
					stmt.execute("CREATE INDEX BlockReferenceIndex ON Blocks (reference)");
					// For finding blocks by generation timestamp or finding height of latest block immediately before generation timestamp, etc.
					stmt.execute("CREATE INDEX BlockGenerationHeightIndex ON Blocks (generation, height)");
					// Use a separate table space as this table will be very large.
					stmt.execute("SET TABLE Blocks NEW SPACE");
					break;

				case 2:
					// Generic transactions (null reference, creator and milestone_block for genesis transactions)
					stmt.execute("CREATE TABLE Transactions (signature Signature, reference Signature, type TINYINT NOT NULL, "
							+ "creator QortalPublicKey NOT NULL, creation TIMESTAMP WITH TIME ZONE NOT NULL, fee QortalAmount NOT NULL, milestone_block BlockSignature, "
							+ "PRIMARY KEY (signature))");
					// For finding transactions by transaction type.
					stmt.execute("CREATE INDEX TransactionTypeIndex ON Transactions (type)");
					// For finding transactions using creation timestamp.
					stmt.execute("CREATE INDEX TransactionCreationIndex ON Transactions (creation)");
					// For when a user wants to lookup ALL transactions they have created, with optional type.
					stmt.execute("CREATE INDEX TransactionCreatorIndex ON Transactions (creator, type)");
					// For finding transactions by reference, e.g. child transactions.
					stmt.execute("CREATE INDEX TransactionReferenceIndex ON Transactions (reference)");
					// Use a separate table space as this table will be very large.
					stmt.execute("SET TABLE Transactions NEW SPACE");

					// Transaction-Block mapping ("transaction_signature" is unique as a transaction cannot be included in more than one block)
					stmt.execute("CREATE TABLE BlockTransactions (block_signature BlockSignature, sequence INTEGER, transaction_signature Signature UNIQUE, "
							+ "PRIMARY KEY (block_signature, sequence), FOREIGN KEY (transaction_signature) REFERENCES Transactions (signature) ON DELETE CASCADE, "
							+ "FOREIGN KEY (block_signature) REFERENCES Blocks (signature) ON DELETE CASCADE)");
					// Use a separate table space as this table will be very large.
					stmt.execute("SET TABLE BlockTransactions NEW SPACE");

					// Unconfirmed transactions
					// We use this as searching for transactions with no corresponding mapping in BlockTransactions is much slower.
					stmt.execute("CREATE TABLE UnconfirmedTransactions (signature Signature PRIMARY KEY, creation TIMESTAMP WITH TIME ZONE NOT NULL)");
					// Index to allow quick sorting by creation-else-signature
					stmt.execute("CREATE INDEX UnconfirmedTransactionsIndex ON UnconfirmedTransactions (creation, signature)");

					// Transaction participants
					// To allow lookup of all activity by an address
					stmt.execute("CREATE TABLE TransactionParticipants (signature Signature, participant QortalAddress NOT NULL, "
							+ "FOREIGN KEY (signature) REFERENCES Transactions (signature) ON DELETE CASCADE)");
					// Use a separate table space as this table will be very large.
					stmt.execute("SET TABLE TransactionParticipants NEW SPACE");
					break;

				case 3:
					// Genesis Transactions
					stmt.execute("CREATE TABLE GenesisTransactions (signature Signature, recipient QortalAddress NOT NULL, "
							+ "amount QortalAmount NOT NULL, asset_id AssetID NOT NULL, PRIMARY KEY (signature), "
							+ "FOREIGN KEY (signature) REFERENCES Transactions (signature) ON DELETE CASCADE)");
					break;

				case 4:
					// Payment Transactions
					stmt.execute("CREATE TABLE PaymentTransactions (signature Signature, sender QortalPublicKey NOT NULL, recipient QortalAddress NOT NULL, "
							+ "amount QortalAmount NOT NULL, PRIMARY KEY (signature), "
							+ "FOREIGN KEY (signature) REFERENCES Transactions (signature) ON DELETE CASCADE)");
					break;

				case 5:
					// Register Name Transactions
					stmt.execute("CREATE TABLE RegisterNameTransactions (signature Signature, registrant QortalPublicKey NOT NULL, name RegisteredName NOT NULL, "
							+ "owner QortalAddress NOT NULL, data NameData NOT NULL, "
							+ "PRIMARY KEY (signature), FOREIGN KEY (signature) REFERENCES Transactions (signature) ON DELETE CASCADE)");
					break;

				case 6:
					// Update Name Transactions
					stmt.execute("CREATE TABLE UpdateNameTransactions (signature Signature, owner QortalPublicKey NOT NULL, name RegisteredName NOT NULL, "
							+ "new_owner QortalAddress NOT NULL, new_data NameData NOT NULL, name_reference Signature, "
							+ "PRIMARY KEY (signature), FOREIGN KEY (signature) REFERENCES Transactions (signature) ON DELETE CASCADE)");
					break;

				case 7:
					// Sell Name Transactions
					stmt.execute("CREATE TABLE SellNameTransactions (signature Signature, owner QortalPublicKey NOT NULL, name RegisteredName NOT NULL, "
							+ "amount QortalAmount NOT NULL, PRIMARY KEY (signature), FOREIGN KEY (signature) REFERENCES Transactions (signature) ON DELETE CASCADE)");
					break;

				case 8:
					// Cancel Sell Name Transactions
					stmt.execute("CREATE TABLE CancelSellNameTransactions (signature Signature, owner QortalPublicKey NOT NULL, name RegisteredName NOT NULL, "
							+ "PRIMARY KEY (signature), FOREIGN KEY (signature) REFERENCES Transactions (signature) ON DELETE CASCADE)");
					break;

				case 9:
					// Buy Name Transactions
					stmt.execute("CREATE TABLE BuyNameTransactions (signature Signature, buyer QortalPublicKey NOT NULL, name RegisteredName NOT NULL, "
							+ "seller QortalAddress NOT NULL, amount QortalAmount NOT NULL, name_reference Signature, "
							+ "PRIMARY KEY (signature), FOREIGN KEY (signature) REFERENCES Transactions (signature) ON DELETE CASCADE)");
					break;

				case 10:
					// Create Poll Transactions
					stmt.execute("CREATE TABLE CreatePollTransactions (signature Signature, creator QortalPublicKey NOT NULL, owner QortalAddress NOT NULL, "
							+ "poll_name PollName NOT NULL, description GenericDescription NOT NULL, "
							+ "PRIMARY KEY (signature), FOREIGN KEY (signature) REFERENCES Transactions (signature) ON DELETE CASCADE)");
					// Poll options. NB: option is implicitly NON NULL and UNIQUE due to being part of compound primary key
					stmt.execute("CREATE TABLE CreatePollTransactionOptions (signature Signature, option_index TINYINT NOT NULL, option_name PollOption, "
							+ "PRIMARY KEY (signature, option_index), FOREIGN KEY (signature) REFERENCES CreatePollTransactions (signature) ON DELETE CASCADE)");
					// For the future: add flag to polls to allow one or multiple votes per voter
					break;

				case 11:
					// Vote On Poll Transactions
					stmt.execute("CREATE TABLE VoteOnPollTransactions (signature Signature, voter QortalPublicKey NOT NULL, poll_name PollName NOT NULL, "
							+ "option_index PollOptionIndex NOT NULL, previous_option_index PollOptionIndex, "
							+ "PRIMARY KEY (signature), FOREIGN KEY (signature) REFERENCES Transactions (signature) ON DELETE CASCADE)");
					break;

				case 12:
					// Arbitrary/Multi-payment/Message/Payment Transaction Payments
					stmt.execute("CREATE TABLE SharedTransactionPayments (signature Signature, recipient QortalAddress NOT NULL, "
							+ "amount QortalAmount NOT NULL, asset_id AssetID NOT NULL, "
							+ "PRIMARY KEY (signature, recipient, asset_id), FOREIGN KEY (signature) REFERENCES Transactions (signature) ON DELETE CASCADE)");
					break;

				case 13:
					// Arbitrary Transactions
					stmt.execute("CREATE TABLE ArbitraryTransactions (signature Signature, sender QortalPublicKey NOT NULL, version TINYINT NOT NULL, "
							+ "service TINYINT NOT NULL, data_hash DataHash NOT NULL, "
							+ "PRIMARY KEY (signature), FOREIGN KEY (signature) REFERENCES Transactions (signature) ON DELETE CASCADE)");
					// NB: Actual data payload stored elsewhere
					// For the future: data payload should be encrypted, at the very least with transaction's reference as the seed for the encryption key
					break;

				case 14:
					// Issue Asset Transactions
					stmt.execute(
							"CREATE TABLE IssueAssetTransactions (signature Signature, issuer QortalPublicKey NOT NULL, owner QortalAddress NOT NULL, asset_name AssetName NOT NULL, "
									+ "description GenericDescription NOT NULL, quantity BIGINT NOT NULL, is_divisible BOOLEAN NOT NULL, asset_id AssetID, "
									+ "PRIMARY KEY (signature), FOREIGN KEY (signature) REFERENCES Transactions (signature) ON DELETE CASCADE)");
					// For the future: maybe convert quantity from BIGINT to QortalAmount, regardless of divisibility
					break;

				case 15:
					// Transfer Asset Transactions
					stmt.execute("CREATE TABLE TransferAssetTransactions (signature Signature, sender QortalPublicKey NOT NULL, recipient QortalAddress NOT NULL, "
							+ "asset_id AssetID NOT NULL, amount QortalAmount NOT NULL,"
							+ "PRIMARY KEY (signature), FOREIGN KEY (signature) REFERENCES Transactions (signature) ON DELETE CASCADE)");
					break;

				case 16:
					// Create Asset Order Transactions
					stmt.execute("CREATE TABLE CreateAssetOrderTransactions (signature Signature, creator QortalPublicKey NOT NULL, "
							+ "have_asset_id AssetID NOT NULL, amount QortalAmount NOT NULL, want_asset_id AssetID NOT NULL, price QortalAmount NOT NULL, "
							+ "PRIMARY KEY (signature), FOREIGN KEY (signature) REFERENCES Transactions (signature) ON DELETE CASCADE)");
					break;

				case 17:
					// Cancel Asset Order Transactions
					stmt.execute("CREATE TABLE CancelAssetOrderTransactions (signature Signature, creator QortalPublicKey NOT NULL, "
							+ "asset_order_id AssetOrderID NOT NULL, "
							+ "PRIMARY KEY (signature), FOREIGN KEY (signature) REFERENCES Transactions (signature) ON DELETE CASCADE)");
					break;

				case 18:
					// Multi-payment Transactions
					stmt.execute("CREATE TABLE MultiPaymentTransactions (signature Signature, sender QortalPublicKey NOT NULL, "
							+ "PRIMARY KEY (signature), FOREIGN KEY (signature) REFERENCES Transactions (signature) ON DELETE CASCADE)");
					break;

				case 19:
					// Deploy CIYAM AT Transactions
					stmt.execute("CREATE TABLE DeployATTransactions (signature Signature, creator QortalPublicKey NOT NULL, AT_name ATName NOT NULL, "
							+ "description GenericDescription NOT NULL, AT_type ATType NOT NULL, AT_tags ATTags NOT NULL, "
							+ "creation_bytes ATCreationBytes NOT NULL, amount QortalAmount NOT NULL, asset_id AssetID NOT NULL, AT_address QortalAddress, "
							+ "PRIMARY KEY (signature), FOREIGN KEY (signature) REFERENCES Transactions (signature) ON DELETE CASCADE)");
					// For looking up the Deploy AT Transaction based on deployed AT address
					stmt.execute("CREATE INDEX DeployATAddressIndex on DeployATTransactions (AT_address)");
					break;

				case 20:
					// Message Transactions
					stmt.execute(
							"CREATE TABLE MessageTransactions (signature Signature, version TINYINT NOT NULL, sender QortalPublicKey NOT NULL, recipient QortalAddress NOT NULL, "
									+ "is_text BOOLEAN NOT NULL, is_encrypted BOOLEAN NOT NULL, amount QortalAmount NOT NULL, asset_id AssetID NOT NULL, data MessageData NOT NULL, "
									+ "PRIMARY KEY (signature), FOREIGN KEY (signature) REFERENCES Transactions (signature) ON DELETE CASCADE)");
					break;

				case 21:
					// Assets (including QORT coin itself)
					stmt.execute("CREATE TABLE Assets (asset_id AssetID, owner QortalAddress NOT NULL, "
							+ "asset_name AssetName NOT NULL, description GenericDescription NOT NULL, "
							+ "quantity BIGINT NOT NULL, is_divisible BOOLEAN NOT NULL, reference Signature NOT NULL, PRIMARY KEY (asset_id))");
					// We need a corresponding trigger to make sure new asset_id values are assigned sequentially start from 0
					stmt.execute(
							"CREATE TRIGGER Asset_ID_Trigger BEFORE INSERT ON Assets REFERENCING NEW ROW AS new_row FOR EACH ROW WHEN (new_row.asset_id IS NULL) "
									+ "SET new_row.asset_id = (SELECT IFNULL(MAX(asset_id) + 1, 0) FROM Assets)");
					// For when a user wants to lookup an asset by name
					stmt.execute("CREATE INDEX AssetNameIndex on Assets (asset_name)");
					break;

				case 22:
					// Accounts
					stmt.execute("CREATE TABLE Accounts (account QortalAddress, reference Signature, public_key QortalPublicKey, PRIMARY KEY (account))");
					stmt.execute("CREATE TABLE AccountBalances (account QortalAddress, asset_id AssetID, balance QortalAmount NOT NULL, "
							+ "PRIMARY KEY (account, asset_id), FOREIGN KEY (account) REFERENCES Accounts (account) ON DELETE CASCADE)");
					// For looking up an account by public key
					stmt.execute("CREATE INDEX AccountPublicKeyIndex on Accounts (public_key)");
					break;

				case 23:
					// Asset Orders
					stmt.execute(
							"CREATE TABLE AssetOrders (asset_order_id AssetOrderID, creator QortalPublicKey NOT NULL, have_asset_id AssetID NOT NULL, want_asset_id AssetID NOT NULL, "
									+ "amount QortalAmount NOT NULL, fulfilled QortalAmount NOT NULL, price QortalAmount NOT NULL, "
									+ "ordered TIMESTAMP WITH TIME ZONE NOT NULL, is_closed BOOLEAN NOT NULL, is_fulfilled BOOLEAN NOT NULL, "
									+ "PRIMARY KEY (asset_order_id))");
					// For quick matching of orders. is_closed are is_fulfilled included so inactive orders can be filtered out.
					stmt.execute("CREATE INDEX AssetOrderMatchingIndex on AssetOrders (have_asset_id, want_asset_id, is_closed, is_fulfilled, price, ordered)");
					// For when a user wants to look up their current/historic orders. is_closed included so user can filter by active/inactive orders.
					stmt.execute("CREATE INDEX AssetOrderCreatorIndex on AssetOrders (creator, is_closed)");
					break;

				case 24:
					// Asset Trades
					stmt.execute("CREATE TABLE AssetTrades (initiating_order_id AssetOrderId NOT NULL, target_order_id AssetOrderId NOT NULL, "
							+ "amount QortalAmount NOT NULL, price QortalAmount NOT NULL, traded TIMESTAMP WITH TIME ZONE NOT NULL)");
					// For looking up historic trades based on orders
					stmt.execute("CREATE INDEX AssetTradeBuyOrderIndex on AssetTrades (initiating_order_id, traded)");
					stmt.execute("CREATE INDEX AssetTradeSellOrderIndex on AssetTrades (target_order_id, traded)");
					break;

				case 25:
					// Polls/Voting
					stmt.execute(
							"CREATE TABLE Polls (poll_name PollName, description GenericDescription NOT NULL, creator QortalPublicKey NOT NULL, owner QortalAddress NOT NULL, "
									+ "published TIMESTAMP WITH TIME ZONE NOT NULL, " + "PRIMARY KEY (poll_name))");
					// Various options available on a poll
					stmt.execute("CREATE TABLE PollOptions (poll_name PollName, option_index TINYINT NOT NULL, option_name PollOption, "
							+ "PRIMARY KEY (poll_name, option_index), FOREIGN KEY (poll_name) REFERENCES Polls (poll_name) ON DELETE CASCADE)");
					// Actual votes cast on a poll by voting users. NOTE: only one vote per user supported at this time.
					stmt.execute("CREATE TABLE PollVotes (poll_name PollName, voter QortalPublicKey, option_index PollOptionIndex NOT NULL, "
							+ "PRIMARY KEY (poll_name, voter), FOREIGN KEY (poll_name) REFERENCES Polls (poll_name) ON DELETE CASCADE)");
					// For when a user wants to lookup poll they own
					stmt.execute("CREATE INDEX PollOwnerIndex on Polls (owner)");
					break;

				case 26:
					// Registered Names
					stmt.execute("CREATE TABLE Names (name RegisteredName, data NameData NOT NULL, owner QortalAddress NOT NULL, "
							+ "registered TIMESTAMP WITH TIME ZONE NOT NULL, updated TIMESTAMP WITH TIME ZONE, reference Signature, is_for_sale BOOLEAN NOT NULL, sale_price QortalAmount, "
							+ "PRIMARY KEY (name))");
					break;

				case 27:
					// CIYAM Automated Transactions
					stmt.execute(
							"CREATE TABLE ATs (AT_address QortalAddress, creator QortalPublicKey, creation TIMESTAMP WITH TIME ZONE, version INTEGER NOT NULL, "
									+ "asset_id AssetID NOT NULL, code_bytes ATCode NOT NULL, is_sleeping BOOLEAN NOT NULL, sleep_until_height INTEGER, "
									+ "is_finished BOOLEAN NOT NULL, had_fatal_error BOOLEAN NOT NULL, is_frozen BOOLEAN NOT NULL, frozen_balance QortalAmount, "
									+ "PRIMARY key (AT_address))");
					// For finding executable ATs, ordered by creation timestamp
					stmt.execute("CREATE INDEX ATIndex on ATs (is_finished, creation)");
					// For finding ATs by creator
					stmt.execute("CREATE INDEX ATCreatorIndex on ATs (creator)");

					// AT state on a per-block basis
					stmt.execute("CREATE TABLE ATStates (AT_address QortalAddress, height INTEGER NOT NULL, creation TIMESTAMP WITH TIME ZONE, "
							+ "state_data ATState, state_hash ATStateHash NOT NULL, fees QortalAmount NOT NULL, "
							+ "PRIMARY KEY (AT_address, height), FOREIGN KEY (AT_address) REFERENCES ATs (AT_address) ON DELETE CASCADE)");
					// For finding per-block AT states, ordered by creation timestamp
					stmt.execute("CREATE INDEX BlockATStateIndex on ATStates (height, creation)");

					// Generated AT Transactions
					stmt.execute(
							"CREATE TABLE ATTransactions (signature Signature, AT_address QortalAddress NOT NULL, recipient QortalAddress, amount QortalAmount, asset_id AssetID, message ATMessage, "
									+ "PRIMARY KEY (signature), FOREIGN KEY (signature) REFERENCES Transactions (signature) ON DELETE CASCADE)");
					// For finding AT Transactions generated by a specific AT
					stmt.execute("CREATE INDEX ATTransactionsIndex on ATTransactions (AT_address)");
					break;

				case 28:
					// Account groups
					stmt.execute(
							"CREATE TABLE Groups (group_id GroupID, owner QortalAddress NOT NULL, group_name GroupName, description GenericDescription NOT NULL, "
									+ "created TIMESTAMP WITH TIME ZONE NOT NULL, updated TIMESTAMP WITH TIME ZONE, is_open BOOLEAN NOT NULL, "
									+ "reference Signature, PRIMARY KEY (group_id))");
					// We need a corresponding trigger to make sure new group_id values are assigned sequentially starting from 1
					stmt.execute(
							"CREATE TRIGGER Group_ID_Trigger BEFORE INSERT ON Groups REFERENCING NEW ROW AS new_row FOR EACH ROW WHEN (new_row.group_id IS NULL) "
									+ "SET new_row.group_id = (SELECT IFNULL(MAX(group_id) + 1, 1) FROM Groups)");
					// For when a user wants to lookup an group by name
					stmt.execute("CREATE INDEX GroupNameIndex on Groups (group_name)");
					// For finding groups by owner
					stmt.execute("CREATE INDEX GroupOwnerIndex ON Groups (owner)");

					// Admins
					stmt.execute("CREATE TABLE GroupAdmins (group_id GroupID, admin QortalAddress, reference Signature NOT NULL, "
							+ "PRIMARY KEY (group_id, admin), FOREIGN KEY (group_id) REFERENCES Groups (group_id) ON DELETE CASCADE)");
					// For finding groups that address administrates
					stmt.execute("CREATE INDEX GroupAdminIndex ON GroupAdmins (admin)");

					// Members
					stmt.execute(
							"CREATE TABLE GroupMembers (group_id GroupID, address QortalAddress, joined TIMESTAMP WITH TIME ZONE NOT NULL, reference Signature NOT NULL, "
									+ "PRIMARY KEY (group_id, address), FOREIGN KEY (group_id) REFERENCES Groups (group_id) ON DELETE CASCADE)");
					// For finding groups that address is member
					stmt.execute("CREATE INDEX GroupMemberIndex ON GroupMembers (address)");

					// Invites
					stmt.execute("CREATE TABLE GroupInvites (group_id GroupID, inviter QortalAddress, invitee QortalAddress, "
							+ "expiry TIMESTAMP WITH TIME ZONE NOT NULL, reference Signature, "
							+ "PRIMARY KEY (group_id, invitee), FOREIGN KEY (group_id) REFERENCES Groups (group_id) ON DELETE CASCADE)");
					// For finding invites sent by inviter
					stmt.execute("CREATE INDEX GroupInviteInviterIndex ON GroupInvites (inviter)");
					// For finding invites by group
					stmt.execute("CREATE INDEX GroupInviteInviteeIndex ON GroupInvites (invitee)");
					// For expiry maintenance
					stmt.execute("CREATE INDEX GroupInviteExpiryIndex ON GroupInvites (expiry)");

					// Pending "join requests"
					stmt.execute(
							"CREATE TABLE GroupJoinRequests (group_id GroupID, joiner QortalAddress, reference Signature NOT NULL, PRIMARY KEY (group_id, joiner))");

					// Bans
					// NULL expiry means does not expire!
					stmt.execute(
							"CREATE TABLE GroupBans (group_id GroupID, offender QortalAddress, admin QortalAddress NOT NULL, banned TIMESTAMP WITH TIME ZONE NOT NULL, "
									+ "reason GenericDescription NOT NULL, expiry TIMESTAMP WITH TIME ZONE, reference Signature NOT NULL, "
									+ "PRIMARY KEY (group_id, offender), FOREIGN KEY (group_id) REFERENCES Groups (group_id) ON DELETE CASCADE)");
					// For expiry maintenance
					stmt.execute("CREATE INDEX GroupBanExpiryIndex ON GroupBans (expiry)");
					break;

				case 29:
					// Account group transactions
					stmt.execute("CREATE TABLE CreateGroupTransactions (signature Signature, creator QortalPublicKey NOT NULL, group_name GroupName NOT NULL, "
							+ "owner QortalAddress NOT NULL, description GenericDescription NOT NULL, is_open BOOLEAN NOT NULL, group_id GroupID, "
							+ "PRIMARY KEY (signature), FOREIGN KEY (signature) REFERENCES Transactions (signature) ON DELETE CASCADE)");
					stmt.execute("CREATE TABLE UpdateGroupTransactions (signature Signature, owner QortalPublicKey NOT NULL, group_id GroupID NOT NULL, "
							+ "new_owner QortalAddress NOT NULL, new_description GenericDescription NOT NULL, new_is_open BOOLEAN NOT NULL, group_reference Signature, "
							+ "PRIMARY KEY (signature), FOREIGN KEY (signature) REFERENCES Transactions (signature) ON DELETE CASCADE)");

					// Account group add/remove admin transactions
					stmt.execute(
							"CREATE TABLE AddGroupAdminTransactions (signature Signature, owner QortalPublicKey NOT NULL, group_id GroupID NOT NULL, address QortalAddress NOT NULL, "
									+ "PRIMARY KEY (signature), FOREIGN KEY (signature) REFERENCES Transactions (signature) ON DELETE CASCADE)");
					stmt.execute(
							"CREATE TABLE RemoveGroupAdminTransactions (signature Signature, owner QortalPublicKey NOT NULL, group_id GroupID NOT NULL, admin QortalAddress NOT NULL, "
									+ "admin_reference Signature, PRIMARY KEY (signature), FOREIGN KEY (signature) REFERENCES Transactions (signature) ON DELETE CASCADE)");

					// Account group join/leave transactions
					stmt.execute("CREATE TABLE JoinGroupTransactions (signature Signature, joiner QortalPublicKey NOT NULL, group_id GroupID NOT NULL, "
							+ "invite_reference Signature, PRIMARY KEY (signature), FOREIGN KEY (signature) REFERENCES Transactions (signature) ON DELETE CASCADE)");
					stmt.execute("CREATE TABLE LeaveGroupTransactions (signature Signature, leaver QortalPublicKey NOT NULL, group_id GroupID NOT NULL, "
							+ "member_reference Signature, admin_reference Signature, "
							+ "PRIMARY KEY (signature), FOREIGN KEY (signature) REFERENCES Transactions (signature) ON DELETE CASCADE)");

					// Account group kick transaction
					stmt.execute(
							"CREATE TABLE GroupKickTransactions (signature Signature, admin QortalPublicKey NOT NULL, group_id GroupID NOT NULL, address QortalAddress NOT NULL, "
									+ "reason GroupReason, member_reference Signature, admin_reference Signature, join_reference Signature, "
									+ "PRIMARY KEY (signature), FOREIGN KEY (signature) REFERENCES Transactions (signature) ON DELETE CASCADE)");

					// Account group invite/cancel-invite transactions
					stmt.execute(
							"CREATE TABLE GroupInviteTransactions (signature Signature, admin QortalPublicKey NOT NULL, group_id GroupID NOT NULL, invitee QortalAddress NOT NULL, "
									+ "time_to_live INTEGER NOT NULL, join_reference Signature, "
									+ "PRIMARY KEY (signature), FOREIGN KEY (signature) REFERENCES Transactions (signature) ON DELETE CASCADE)");
					// Cancel group invite
					stmt.execute(
							"CREATE TABLE CancelGroupInviteTransactions (signature Signature, admin QortalPublicKey NOT NULL, group_id GroupID NOT NULL, invitee QortalAddress NOT NULL, "
									+ "invite_reference Signature, PRIMARY KEY (signature), FOREIGN KEY (signature) REFERENCES Transactions (signature) ON DELETE CASCADE)");

					// Account ban/cancel-ban transactions
					stmt.execute(
							"CREATE TABLE GroupBanTransactions (signature Signature, admin QortalPublicKey NOT NULL, group_id GroupID NOT NULL, address QortalAddress NOT NULL, "
									+ "reason GroupReason, time_to_live INTEGER NOT NULL, "
									+ "member_reference Signature, admin_reference Signature, join_invite_reference Signature, "
									+ "PRIMARY KEY (signature), FOREIGN KEY (signature) REFERENCES Transactions (signature) ON DELETE CASCADE)");
					stmt.execute(
							"CREATE TABLE CancelGroupBanTransactions (signature Signature, admin QortalPublicKey NOT NULL, group_id GroupID NOT NULL, address QortalAddress NOT NULL, "
									+ "ban_reference Signature, PRIMARY KEY (signature), FOREIGN KEY (signature) REFERENCES Transactions (signature) ON DELETE CASCADE)");
					break;

				case 30:
					// Networking
					stmt.execute("CREATE TABLE Peers (hostname VARCHAR(255), port INTEGER, last_connected TIMESTAMP WITH TIME ZONE, last_attempted TIMESTAMP WITH TIME ZONE, "
							+ "last_height INTEGER, last_misbehaved TIMESTAMP WITH TIME ZONE, PRIMARY KEY (hostname, port))");
					break;

				case 31:
					stmt.execute("SET DATABASE TRANSACTION CONTROL MVCC"); // Use MVCC over default two-phase locking, a-k-a "LOCKS"
					break;

				case 32:
					// Unified PeerAddress requires peer hostname & port stored as one string
					stmt.execute("ALTER TABLE Peers ALTER COLUMN hostname RENAME TO address");
					// Make sure literal IPv6 addresses are enclosed in square brackets.
					stmt.execute("UPDATE Peers SET address=CONCAT('[', address, ']') WHERE POSITION(':' IN address) != 0");
					stmt.execute("UPDATE Peers SET address=CONCAT(address, ':', port)");
					// We didn't name the PRIMARY KEY constraint when creating Peers table, so can't easily drop it
					// Workaround is to create a new table with new constraint, drop old table, then rename.
					stmt.execute("CREATE TABLE PeersTEMP AS (SELECT * FROM Peers) WITH DATA");
					stmt.execute("ALTER TABLE PeersTEMP DROP COLUMN port");
					stmt.execute("ALTER TABLE PeersTEMP ADD PRIMARY KEY (address)");
					stmt.execute("DROP TABLE Peers");
					stmt.execute("ALTER TABLE PeersTEMP RENAME TO Peers");
					break;

				case 33:
					// Add groupID to all transactions - groupID 0 is default, which means groupless/no-group
					stmt.execute("ALTER TABLE Transactions ADD COLUMN tx_group_id GroupID NOT NULL DEFAULT 0");
					stmt.execute("CREATE INDEX TransactionGroupIndex ON Transactions (tx_group_id)");

					// Adding approval to group-based transactions
					// Default approval threshold is 100% for existing groups but probably of no effect in production
					stmt.execute("ALTER TABLE Groups ADD COLUMN approval_threshold TINYINT NOT NULL DEFAULT 100 BEFORE reference");
					stmt.execute("ALTER TABLE CreateGroupTransactions ADD COLUMN approval_threshold TINYINT NOT NULL DEFAULT 100 BEFORE group_id");
					stmt.execute("ALTER TABLE UpdateGroupTransactions ADD COLUMN new_approval_threshold TINYINT NOT NULL DEFAULT 100 BEFORE group_reference");

					// Approval transactions themselves
					// "pending_signature" contains signature of pending transaction requiring approval
					// "prior_reference" contains signature of previous approval transaction for orphaning purposes
					stmt.execute("CREATE TABLE GroupApprovalTransactions (signature Signature, admin QortalPublicKey NOT NULL, pending_signature Signature NOT NULL, approval BOOLEAN NOT NULL, "
							+ "prior_reference Signature, PRIMARY KEY (signature), FOREIGN KEY (signature) REFERENCES Transactions (signature) ON DELETE CASCADE)");

					// Accounts have a default groupID to be used if transaction's txGroupId is 0
					stmt.execute("ALTER TABLE Accounts add default_group_id GroupID NOT NULL DEFAULT 0");
					break;

				case 34:
					// SET_GROUP transaction support
					stmt.execute("CREATE TABLE SetGroupTransactions (signature Signature, default_group_id GroupID NOT NULL, previous_default_group_id GroupID, "
							+ "PRIMARY KEY (signature), FOREIGN KEY (signature) REFERENCES Transactions (signature) ON DELETE CASCADE)");
					break;

				case 35:
					// Group-based transaction approval min/max block delay
					stmt.execute("ALTER TABLE Groups ADD COLUMN min_block_delay INT NOT NULL DEFAULT 0 BEFORE reference");
					stmt.execute("ALTER TABLE Groups ADD COLUMN max_block_delay INT NOT NULL DEFAULT 1440 BEFORE reference");
					stmt.execute("ALTER TABLE CreateGroupTransactions ADD COLUMN min_block_delay INT NOT NULL DEFAULT 0 BEFORE group_id");
					stmt.execute("ALTER TABLE CreateGroupTransactions ADD COLUMN max_block_delay INT NOT NULL DEFAULT 1440 BEFORE group_id");
					stmt.execute("ALTER TABLE UpdateGroupTransactions ADD COLUMN new_min_block_delay INT NOT NULL DEFAULT 0 BEFORE group_reference");
					stmt.execute("ALTER TABLE UpdateGroupTransactions ADD COLUMN new_max_block_delay INT NOT NULL DEFAULT 1440 BEFORE group_reference");
					break;

				case 36:
					// Adding group-ness to record types that could require approval for their related transactions
					// e.g. REGISTER_NAME might require approval and so Names table requires groupID
					// Registered Names
					stmt.execute("ALTER TABLE Names ADD COLUMN creation_group_id GroupID NOT NULL DEFAULT 0");
					// Assets aren't ever updated so don't need group-ness
					// for future use: stmt.execute("ALTER TABLE Assets ADD COLUMN creation_group_id GroupID NOT NULL DEFAULT 0");
					// Polls aren't ever updated, only voted upon using option index so don't need group-ness
					// for future use: stmt.execute("ALTER TABLE Polls ADD COLUMN creation_group_id GroupID NOT NULL DEFAULT 0");
					// CIYAM ATs
					stmt.execute("ALTER TABLE ATs ADD COLUMN creation_group_id GroupID NOT NULL DEFAULT 0");
					// Groups can be updated but updates require approval from original groupID
					stmt.execute("ALTER TABLE Groups ADD COLUMN creation_group_id GroupID NOT NULL DEFAULT 0");
					break;

				case 37:
					// Performance-improving INDEX
					stmt.execute("CREATE INDEX IF NOT EXISTS BlockGenerationHeightIndex ON Blocks (generation, height)");
					// Asset orders now have isClosed=true when isFulfilled=true
					stmt.execute("UPDATE AssetOrders SET is_closed = TRUE WHERE is_fulfilled = TRUE");
					break;

				case 38:
					// Rename asset trade columns for clarity
					stmt.execute("ALTER TABLE AssetTrades ALTER COLUMN amount RENAME TO target_amount");
					stmt.execute("ALTER TABLE AssetTrades ALTER COLUMN price RENAME TO initiator_amount");
					// Add support for asset "data" - typically JSON map like registered name data
					stmt.execute("CREATE TYPE AssetData AS VARCHAR(4000)");
					stmt.execute("ALTER TABLE Assets ADD data AssetData NOT NULL DEFAULT '' BEFORE reference");
					stmt.execute("ALTER TABLE Assets ADD creation_group_id GroupID NOT NULL DEFAULT 0 BEFORE reference");
					// Add support for asset "data" to ISSUE_ASSET transaction
					stmt.execute("ALTER TABLE IssueAssetTransactions ADD data AssetData NOT NULL DEFAULT '' BEFORE asset_id");
					// Add support for UPDATE_ASSET transactions
					stmt.execute("CREATE TABLE UpdateAssetTransactions (signature Signature, owner QortalPublicKey NOT NULL, asset_id AssetID NOT NULL, "
									+ "new_owner QortalAddress NOT NULL, new_description GenericDescription NOT NULL, new_data AssetData NOT NULL, "
									+ "orphan_reference Signature, PRIMARY KEY (signature), FOREIGN KEY (signature) REFERENCES Transactions (signature) ON DELETE CASCADE)");
					// Correct Assets.reference to use ISSUE_ASSET transaction's signature instead of reference.
					// This is to help UPDATE_ASSET orphaning.
					stmt.execute("MERGE INTO Assets USING (SELECT asset_id, signature FROM Assets JOIN Transactions USING (reference) JOIN IssueAssetTransactions USING (signature)) AS Updates "
							+ "ON Assets.asset_id = Updates.asset_id WHEN MATCHED THEN UPDATE SET Assets.reference = Updates.signature");
					break;

				case 39:
					// Support for automatically setting joiner's default groupID when they join a group (by JOIN_GROUP or corresponding admin's INVITE_GROUP)
					stmt.execute("ALTER TABLE JoinGroupTransactions ADD previous_group_id INTEGER");
					stmt.execute("ALTER TABLE GroupInviteTransactions ADD previous_group_id INTEGER");
					// Ditto for leaving
					stmt.execute("ALTER TABLE LeaveGroupTransactions ADD previous_group_id INTEGER");
					stmt.execute("ALTER TABLE GroupKickTransactions ADD previous_group_id INTEGER");
					stmt.execute("ALTER TABLE GroupBanTransactions ADD previous_group_id INTEGER");
					break;

				case 40:
					// Increase asset "data" size from 4K to 400K
					stmt.execute("CREATE TYPE AssetDataLob AS CLOB(400K)");
					stmt.execute("ALTER TABLE Assets ALTER COLUMN data AssetDataLob");
					stmt.execute("ALTER TABLE IssueAssetTransactions ALTER COLUMN data AssetDataLob");
					stmt.execute("ALTER TABLE UpdateAssetTransactions ALTER COLUMN new_data AssetDataLob");
					break;

				case 41:
					// New asset pricing
					/*
					 * We store "unit price" for asset orders but need enough precision to accurately
					 * represent fractional values without loss.
					 * Asset quantities can be up to either 1_000_000_000_000_000_000 (19 digits) if indivisible,
					 * or 10_000_000_000.00000000 (11+8 = 19 digits) if divisible.
					 * Two 19-digit numbers need 38 integer and 38 fractional to cover extremes of unit price.
					 * However, we use another 10 more fractional digits to avoid rounding issues.
					 * 38 integer + 48 fractional gives 86, so: DECIMAL (86, 48)
					 */
					// Rename price to unit_price to preserve indexes
					stmt.execute("ALTER TABLE AssetOrders ALTER COLUMN price RENAME TO unit_price");
					// Adjust precision
					stmt.execute("ALTER TABLE AssetOrders ALTER COLUMN unit_price DECIMAL(76,48)");
					// Add want-amount column
					stmt.execute("ALTER TABLE AssetOrders ADD want_amount QortalAmount BEFORE unit_price");
					// Calculate want-amount values
					stmt.execute("UPDATE AssetOrders set want_amount = amount * unit_price");
					// want-amounts all set, so disallow NULL
					stmt.execute("ALTER TABLE AssetOrders ALTER COLUMN want_amount SET NOT NULL");
					// Rename corresponding column in CreateAssetOrderTransactions
					stmt.execute("ALTER TABLE CreateAssetOrderTransactions ALTER COLUMN price RENAME TO want_amount");
					break;

				case 42:
					// New asset pricing #2
					/*
					 *  Use "price" (discard want-amount) but enforce pricing units in one direction
					 *  to avoid all the reciprocal and round issues.
					 */
					stmt.execute("ALTER TABLE CreateAssetOrderTransactions ALTER COLUMN want_amount RENAME TO price");
					stmt.execute("ALTER TABLE AssetOrders DROP COLUMN want_amount");
					stmt.execute("ALTER TABLE AssetOrders ALTER COLUMN unit_price RENAME TO price");
					stmt.execute("ALTER TABLE AssetOrders ALTER COLUMN price QortalAmount");
					/*
					 *  Normalize any 'old' orders to 'new' pricing.
					 *  We must do this so that requesting open orders can be sorted by price.
					 */
					// Make sure new asset pricing timestamp (used below) is UTC
					stmt.execute("SET TIME ZONE INTERVAL '0:00' HOUR TO MINUTE");
					// Normalize amount/fulfilled to asset with highest assetID, BEFORE price correction
					stmt.execute("UPDATE AssetOrders SET amount = amount * price, fulfilled = fulfilled * price "
							+ "WHERE ordered < timestamp(" + 0 /* was BlockChain.getInstance().getNewAssetPricingTimestamp() */ + ") "
							+ "AND have_asset_id < want_asset_id");
					// Normalize price into lowest-assetID/highest-assetID price-pair, e.g. QORT/asset100
					// Note: HSQLDB uses BigDecimal's dividend.divide(divisor, RoundingMode.DOWN) too
					stmt.execute("UPDATE AssetOrders SET price = CAST(1 AS QortalAmount) / price "
							+ "WHERE ordered < timestamp(" + 0 /* was BlockChain.getInstance().getNewAssetPricingTimestamp() */ + ") "
							+ "AND have_asset_id < want_asset_id");
					// Revert time zone change above
					stmt.execute("SET TIME ZONE LOCAL");
					break;

				case 43:
					// More work on 'new' asset pricing - refunds due to price improvement
					stmt.execute("ALTER TABLE AssetTrades ADD initiator_saving QortalAmount NOT NULL DEFAULT 0");
					break;

				case 44:
					// Account flags
					stmt.execute("ALTER TABLE Accounts ADD COLUMN flags INT NOT NULL DEFAULT 0");
					// Corresponding transaction to set/clear flags
					stmt.execute("CREATE TABLE AccountFlagsTransactions (signature Signature, creator QortalPublicKey NOT NULL, target QortalAddress NOT NULL, and_mask INT NOT NULL, or_mask INT NOT NULL, xor_mask INT NOT NULL, "
							+ "previous_flags INT, PRIMARY KEY (signature), FOREIGN KEY (signature) REFERENCES Transactions (signature) ON DELETE CASCADE)");
					break;

				case 45:
					// Enabling other accounts to forge
					// Transaction to allow one account to enable other account to forge
					stmt.execute("CREATE TABLE EnableForgingTransactions (signature Signature, creator QortalPublicKey NOT NULL, target QortalAddress NOT NULL, "
							+ "PRIMARY KEY (signature), FOREIGN KEY (signature) REFERENCES Transactions (signature) ON DELETE CASCADE)");
					// Modification to accounts to record who enabled them to forge (useful for counting accounts and potentially orphaning)
					stmt.execute("ALTER TABLE Accounts ADD COLUMN forging_enabler QortalAddress");
					break;

				case 46:
					// Proxy forging
					// Transaction emitted by forger announcing they are forging on behalf of recipient
					stmt.execute("CREATE TABLE ProxyForgingTransactions (signature Signature, forger QortalPublicKey NOT NULL, recipient QortalAddress NOT NULL, proxy_public_key QortalPublicKey NOT NULL, share RewardSharePercent NOT NULL, "
							+ "previous_share RewardSharePercent, PRIMARY KEY (signature), FOREIGN KEY (signature) REFERENCES Transactions (signature) ON DELETE CASCADE)");
					// Table of current shares
					stmt.execute("CREATE TABLE ProxyForgers (forger QortalPublicKey NOT NULL, recipient QortalAddress NOT NULL, proxy_public_key QortalPublicKey NOT NULL, share RewardSharePercent NOT NULL, "
							+ "PRIMARY KEY (forger, recipient))");
					// Proxy-forged blocks will contain proxy public key, which will be used to look up block reward sharing, so create index for those lookups
					stmt.execute("CREATE INDEX ProxyForgersProxyPublicKeyIndex ON ProxyForgers (proxy_public_key)");
					break;

				case 47:
					// Stash of private keys used for generating blocks. These should be proxy keys!
					stmt.execute("CREATE TYPE QortalKeySeed AS VARBINARY(32)");
					stmt.execute("CREATE TABLE ForgingAccounts (forger_seed QortalKeySeed NOT NULL, PRIMARY KEY (forger_seed))");
					break;

				case 48:
					// Add index to TransactionParticipants to speed up queries
					stmt.execute("CREATE INDEX TransactionParticipantsAddressIndex on TransactionParticipants (participant)");
					break;

				case 49:
					// Additional peer information
					stmt.execute("ALTER TABLE Peers ADD COLUMN last_block_signature BlockSignature BEFORE last_misbehaved");
					stmt.execute("ALTER TABLE Peers ADD COLUMN last_block_timestamp TIMESTAMP WITH TIME ZONE BEFORE last_misbehaved");
					stmt.execute("ALTER TABLE Peers ADD COLUMN last_block_generator QortalPublicKey BEFORE last_misbehaved");
					break;

				case 50:
					// Cached block height in Transactions to save loads of JOINs
					stmt.execute("ALTER TABLE Transactions ADD COLUMN block_height INT");
					// Add height-based index
					stmt.execute("CREATE INDEX TransactionHeightIndex on Transactions (block_height)");
					break;

				case 51:
					// Transaction group-approval rework
					// Add index to GroupApprovalTransactions
					stmt.execute("CREATE INDEX GroupApprovalLatestIndex on GroupApprovalTransactions (pending_signature, admin)");
					// Transaction's approval status (Java enum) stored as tiny integer for efficiency
					stmt.execute("ALTER TABLE Transactions ADD COLUMN approval_status TINYINT NOT NULL");
					// For searching transactions based on approval status
					stmt.execute("CREATE INDEX TransactionApprovalStatusIndex on Transactions (approval_status, block_height)");
					// Height when/if transaction is finally approved
					stmt.execute("ALTER TABLE Transactions ADD COLUMN approval_height INT");
					// For searching transactions based on approval height
					stmt.execute("CREATE INDEX TransactionApprovalHeightIndex on Transactions (approval_height)");
					break;

				case 52:
					// Arbitrary transactions changes to allow storage of very small payloads locally
					stmt.execute("CREATE TYPE ArbitraryData AS VARBINARY(255)");
					stmt.execute("ALTER TABLE ArbitraryTransactions ADD COLUMN is_data_raw BOOLEAN NOT NULL");
					stmt.execute("ALTER TABLE ArbitraryTransactions ALTER COLUMN data_hash ArbitraryData");
					stmt.execute("ALTER TABLE ArbitraryTransactions ALTER COLUMN data_hash RENAME TO data");
					break;

				case 53:
					// Change what we store about peers (again)
					stmt.execute("ALTER TABLE Peers DROP COLUMN last_block_signature");
					stmt.execute("ALTER TABLE Peers DROP COLUMN last_block_timestamp");
					stmt.execute("ALTER TABLE Peers DROP COLUMN last_block_generator");
					stmt.execute("ALTER TABLE Peers DROP COLUMN last_height");
					stmt.execute("ALTER TABLE Peers ADD COLUMN added_when TIMESTAMP WITH TIME ZONE");
					stmt.execute("ALTER TABLE Peers ADD COLUMN added_by VARCHAR(255)");
					break;

				case 54:
					// Account 'level'
					stmt.execute("ALTER TABLE Accounts ADD COLUMN initial_level TINYINT NOT NULL DEFAULT 0");
					stmt.execute("ALTER TABLE Accounts ADD COLUMN level TINYINT NOT NULL DEFAULT 0");
					// Corresponding transaction to set level
					stmt.execute("CREATE TABLE AccountLevelTransactions (signature Signature, creator QortalPublicKey NOT NULL, target QortalAddress NOT NULL, level INT NOT NULL, "
							+ "PRIMARY KEY (signature), FOREIGN KEY (signature) REFERENCES Transactions (signature) ON DELETE CASCADE)");
					break;

				case 55:
					// Storage of which level 1+ accounts were 'online' for a particular block. Used to distribute block rewards.
					stmt.execute("ALTER TABLE Blocks ADD COLUMN online_accounts VARBINARY(1048576)");
					stmt.execute("ALTER TABLE Blocks ADD COLUMN online_accounts_count INT NOT NULL DEFAULT 0");
					stmt.execute("ALTER TABLE Blocks ADD COLUMN online_accounts_timestamp TIMESTAMP WITH TIME ZONE");
					stmt.execute("ALTER TABLE Blocks ADD COLUMN online_accounts_signatures BLOB");
					break;

				case 56:
					// Modify assets to support "unspendable" flag so we can implement the representative legacy QORA asset.
					stmt.execute("ALTER TABLE Assets ADD COLUMN is_unspendable BOOLEAN NOT NULL DEFAULT FALSE BEFORE creation_group_id");
					stmt.execute("ALTER TABLE IssueAssetTransactions ADD COLUMN is_unspendable BOOLEAN NOT NULL DEFAULT FALSE BEFORE asset_id");
					break;

				case 57:
					// Modify accounts to keep track of how many blocks generated
					stmt.execute("ALTER TABLE Accounts ADD COLUMN blocks_generated INT NOT NULL DEFAULT 0");
					// Remove forging_enabler
					stmt.execute("ALTER TABLE Accounts DROP COLUMN forging_enabler");
					// Remove corresponding ENABLE_FORGING transaction
					stmt.execute("DROP TABLE EnableForgingTransactions");
					break;

				case 58:
					// Refactoring to unify/clarify block forging/generation/proxy-forging to simply "minting"
					// Account-related
					stmt.execute("ALTER TABLE Accounts ALTER COLUMN blocks_generated RENAME TO blocks_minted");
					// "proxy-forging" is now "reward-share"
					stmt.execute("ALTER TABLE ProxyForgers ALTER COLUMN proxy_public_key RENAME TO reward_share_public_key");
					stmt.execute("ALTER TABLE ProxyForgers ALTER COLUMN forger RENAME TO minter_public_key");
					stmt.execute("ALTER TABLE ProxyForgers ALTER COLUMN share RENAME TO share_percent");
					stmt.execute("ALTER TABLE ProxyForgers RENAME TO RewardShares");
					stmt.execute("CREATE INDEX RewardSharePublicKeyIndex ON RewardShares (reward_share_public_key)");
					stmt.execute("DROP INDEX ProxyForgersProxyPublicKeyIndex");
					// Reward-share transactions
					stmt.execute("ALTER TABLE ProxyForgingTransactions ALTER COLUMN forger RENAME TO minter_public_key");
					stmt.execute("ALTER TABLE ProxyForgingTransactions ALTER COLUMN proxy_public_key RENAME TO reward_share_public_key");
					stmt.execute("ALTER TABLE ProxyForgingTransactions ALTER COLUMN share RENAME TO share_percent");
					stmt.execute("ALTER TABLE ProxyForgingTransactions ALTER COLUMN previous_share RENAME TO previous_share_percent");
					stmt.execute("ALTER TABLE ProxyForgingTransactions RENAME TO RewardShareTransactions");
					// Accounts used by BlockMinter
					stmt.execute("ALTER TABLE ForgingAccounts ALTER COLUMN forger_seed RENAME TO minter_private_key");
					stmt.execute("ALTER TABLE ForgingAccounts RENAME TO MintingAccounts");
					// Blocks
					stmt.execute("ALTER TABLE Blocks ALTER COLUMN generation RENAME TO minted");
					stmt.execute("ALTER TABLE Blocks ALTER COLUMN generator RENAME TO minter");
					stmt.execute("ALTER TABLE Blocks ALTER COLUMN generator_signature RENAME TO minter_signature");
					// Block-indexes
					stmt.execute("CREATE INDEX BlockMinterIndex ON Blocks (minter)");
					stmt.execute("DROP INDEX BlockGeneratorIndex");
					stmt.execute("CREATE INDEX BlockMintedHeightIndex ON Blocks (minted, height)");
					stmt.execute("DROP INDEX BlockGenerationHeightIndex");
					break;

				case 59:
					// Keeping track of QORT gained from holding legacy QORA
					stmt.execute("CREATE TABLE AccountQortFromQoraInfo (account QortalAddress, final_qort_from_qora QortalAmount, final_block_height INT, "
									+ "PRIMARY KEY (account), FOREIGN KEY (account) REFERENCES Accounts (account) ON DELETE CASCADE)");
					break;

				case 60:
					// Index for speeding up fetch legacy QORA holders for Block processing
					stmt.execute("CREATE INDEX AccountBalances_Asset_Balance_Index ON AccountBalances (asset_id, balance)");
					// Tracking height-history to account balances
					stmt.execute("CREATE TABLE HistoricAccountBalances (account QortalAddress, asset_id AssetID, height INT DEFAULT 1, balance QortalAmount NOT NULL, "
							+ "PRIMARY KEY (account, asset_id, height), FOREIGN KEY (account) REFERENCES Accounts (account) ON DELETE CASCADE)");
					// Create triggers on changes to AccountBalances rows to update historic
					stmt.execute("CREATE TRIGGER Historic_account_balance_insert_trigger AFTER INSERT ON AccountBalances REFERENCING NEW ROW AS new_row FOR EACH ROW "
							+ "INSERT INTO HistoricAccountBalances VALUES (new_row.account, new_row.asset_id, (SELECT IFNULL(MAX(height), 0) + 1 FROM Blocks), new_row.balance) "
							+ "ON DUPLICATE KEY UPDATE balance = new_row.balance");
					stmt.execute("CREATE TRIGGER Historic_account_balance_update_trigger AFTER UPDATE ON AccountBalances REFERENCING NEW ROW AS new_row FOR EACH ROW "
							+ "INSERT INTO HistoricAccountBalances VALUES (new_row.account, new_row.asset_id, (SELECT IFNULL(MAX(height), 0) + 1 FROM Blocks), new_row.balance) "
							+ "ON DUPLICATE KEY UPDATE balance = new_row.balance");
					break;

				case 61:
					// Rework triggers on AccountBalances as their block-height sub-queries are too slow
					stmt.execute("DROP TRIGGER Historic_account_balance_insert_trigger");
					stmt.execute("DROP TRIGGER Historic_account_balance_update_trigger");
					stmt.execute("CREATE TRIGGER Historic_account_balance_insert_trigger AFTER INSERT ON AccountBalances REFERENCING NEW ROW AS new_row FOR EACH ROW "
							+ "INSERT INTO HistoricAccountBalances VALUES "
							+ "(new_row.account, new_row.asset_id, (SELECT IFNULL(height, 0) + 1 FROM (SELECT height FROM Blocks ORDER BY height DESC LIMIT 1) AS BlockHeights), new_row.balance) "
							+ "ON DUPLICATE KEY UPDATE balance = new_row.balance");
					stmt.execute("CREATE TRIGGER Historic_account_balance_update_trigger AFTER UPDATE ON AccountBalances REFERENCING NEW ROW AS new_row FOR EACH ROW "
							+ "INSERT INTO HistoricAccountBalances VALUES "
							+ "(new_row.account, new_row.asset_id, (SELECT IFNULL(height, 0) + 1 FROM (SELECT height FROM Blocks ORDER BY height DESC LIMIT 1) AS BlockHeights), new_row.balance) "
							+ "ON DUPLICATE KEY UPDATE balance = new_row.balance");
					break;

				case 62:
					// Rework sub-queries that need to know next block height as currently they fail for genesis block and/or are still too slow
					// Table to hold next block height.
					stmt.execute("CREATE TABLE NextBlockHeight (height INT NOT NULL)");
					// Initial value - should work for empty DB or populated DB.
					stmt.execute("INSERT INTO NextBlockHeight VALUES (SELECT IFNULL(MAX(height), 0) + 1 FROM Blocks)");
					// We use triggers on Blocks to update a simple "next block height" table
					String blockUpdateSql = "UPDATE NextBlockHeight SET height = (SELECT height + 1 FROM Blocks ORDER BY height DESC LIMIT 1)";
					stmt.execute("CREATE TRIGGER Next_block_height_insert_trigger AFTER INSERT ON Blocks " + blockUpdateSql);
					stmt.execute("CREATE TRIGGER Next_block_height_update_trigger AFTER UPDATE ON Blocks " + blockUpdateSql);
					stmt.execute("CREATE TRIGGER Next_block_height_delete_trigger AFTER DELETE ON Blocks " + blockUpdateSql);
					// Now update previously slow/broken sub-queries
					stmt.execute("DROP TRIGGER Historic_account_balance_insert_trigger");
					stmt.execute("DROP TRIGGER Historic_account_balance_update_trigger");
					stmt.execute("CREATE TRIGGER Historic_account_balance_insert_trigger AFTER INSERT ON AccountBalances REFERENCING NEW ROW AS new_row FOR EACH ROW "
							+ "INSERT INTO HistoricAccountBalances VALUES "
							+ "(new_row.account, new_row.asset_id, (SELECT height from NextBlockHeight), new_row.balance) "
							+ "ON DUPLICATE KEY UPDATE balance = new_row.balance");
					stmt.execute("CREATE TRIGGER Historic_account_balance_update_trigger AFTER UPDATE ON AccountBalances REFERENCING NEW ROW AS new_row FOR EACH ROW "
							+ "INSERT INTO HistoricAccountBalances VALUES "
							+ "(new_row.account, new_row.asset_id, (SELECT height from NextBlockHeight), new_row.balance) "
							+ "ON DUPLICATE KEY UPDATE balance = new_row.balance");
					break;

				case 63:
					// Group invites should allow NULL expiry column
					stmt.execute("ALTER TABLE GroupInvites ALTER COLUMN expiry SET NULL");
					break;

				case 64:
					// TRANSFER_PRIVS transaction
					stmt.execute("CREATE TABLE TransferPrivsTransactions (signature Signature, sender QortalPublicKey NOT NULL, recipient QortalAddress NOT NULL, "
							+ "previous_sender_flags INT, previous_recipient_flags INT, "
							+ "previous_sender_blocks_minted_adjustment INT, previous_sender_blocks_minted INT, "
							+ "PRIMARY KEY (signature), FOREIGN KEY (signature) REFERENCES Transactions (signature) ON DELETE CASCADE)");

					// Convert Account's "initial_level" to "blocks_minted_adjustment"
					stmt.execute("ALTER TABLE Accounts ADD blocks_minted_adjustment INT NOT NULL DEFAULT 0");

					List<Integer> blocksByLevel = BlockChain.getInstance().getBlocksNeededByLevel();
					for (int bbli = 0; bbli < blocksByLevel.size(); ++bbli)
						stmt.execute("UPDATE Accounts SET blocks_minted_adjustment = " + blocksByLevel.get(bbli) + " WHERE initial_level = " + (bbli + 1));

					stmt.execute("ALTER TABLE Accounts DROP initial_level");
					break;

				case 65:
					// Add INDEX to speed up very slow "DELETE FROM HistoricAccountBalances WHERE height >= ?"
					stmt.execute("CREATE INDEX IF NOT EXISTS HistoricAccountBalancesHeightIndex ON HistoricAccountBalances (height)");
					break;

				case 66:
					// Add CHECK constraint to account balances
					stmt.execute("ALTER TABLE AccountBalances ADD CONSTRAINT CheckBalanceNotNegative CHECK (balance >= 0)");
					break;

				case 67:
					// Provide external function to convert private keys to public keys
					stmt.execute("CREATE FUNCTION Ed25519_private_to_public_key (IN privateKey VARBINARY(32)) RETURNS VARBINARY(32) LANGUAGE JAVA DETERMINISTIC NO SQL EXTERNAL NAME 'CLASSPATH:org.qortal.repository.hsqldb.HSQLDBRepository.ed25519PrivateToPublicKey'");

					// Cache minting account public keys to save us recalculating them
					stmt.execute("ALTER TABLE MintingAccounts ADD minter_public_key QortalPublicKey");
					stmt.execute("UPDATE MintingAccounts SET minter_public_key = Ed25519_private_to_public_key(minter_private_key)");
					stmt.execute("ALTER TABLE MintingAccounts ALTER COLUMN minter_public_key SET NOT NULL");

					// Provide external function to convert public keys to addresses
					stmt.execute("CREATE FUNCTION Ed25519_public_key_to_address (IN privateKey VARBINARY(32)) RETURNS VARCHAR(36) LANGUAGE JAVA DETERMINISTIC NO SQL EXTERNAL NAME 'CLASSPATH:org.qortal.repository.hsqldb.HSQLDBRepository.ed25519PublicKeyToAddress'");

					// Cache reward-share minting account's address
					stmt.execute("ALTER TABLE RewardShares ADD minter QortalAddress BEFORE recipient");
					stmt.execute("UPDATE RewardShares SET minter = Ed25519_public_key_to_address(minter_public_key)");
					stmt.execute("ALTER TABLE RewardShares ALTER COLUMN minter SET NOT NULL");
					break;

				case 68:
					// Slow down log fsync() calls from every 500ms to reduce I/O load
					stmt.execute("SET FILES WRITE DELAY 5"); // only fsync() every 5 seconds
					break;

				case 69:
					// Get rid of historic account balances as they simply use up way too much space
					stmt.execute("DROP TRIGGER Historic_Account_Balance_Insert_Trigger");
					stmt.execute("DROP TRIGGER Historic_Account_Balance_Update_Trigger");
					stmt.execute("DROP TABLE HistoricAccountBalances");
					// Reclaim space
					stmt.execute("CHECKPOINT");
					stmt.execute("CHECKPOINT DEFRAG");
					break;

				case 70:
					// Reduce space used for storing online account in Blocks
					stmt.execute("ALTER TABLE Blocks ALTER COLUMN online_accounts BLOB(1M)");
					stmt.execute("ALTER TABLE Blocks ALTER COLUMN online_accounts_signatures BLOB(1M)");
					// Reclaim space
					stmt.execute("CHECKPOINT");
					stmt.execute("CHECKPOINT DEFRAG");
					break;

				case 71:
<<<<<<< HEAD
					// Add flag to AT state data to indicate 'initial deployment state'
					stmt.execute("ALTER TABLE ATStates ADD COLUMN is_initial BOOLEAN NOT NULL DEFAULT TRUE");
					break;

				case 72:
					// For ATs, add hash of code bytes to allow searching for specific function ATs, e.g. cross-chain trading
					stmt.execute("ALTER TABLE ATs ADD COLUMN code_hash VARBINARY(32) NOT NULL BEFORE is_sleeping"); // Assuming something like SHA256
=======
					// Chat transactions
					stmt.execute("CREATE TABLE ChatTransactions (signature Signature, sender QortalAddress NOT NULL, nonce INT NOT NULL, recipient QortalAddress, "
							+ "is_text BOOLEAN NOT NULL, is_encrypted BOOLEAN NOT NULL, data MessageData NOT NULL, "
							+ "PRIMARY KEY (signature), FOREIGN KEY (signature) REFERENCES Transactions (signature) ON DELETE CASCADE)");
>>>>>>> e0007269
					break;

				default:
					// nothing to do
					return false;
			}
		}

		// database was updated
		LOGGER.info(String.format("HSQLDB repository updated to version %d", databaseVersion + 1));
		return true;
	}

}<|MERGE_RESOLUTION|>--- conflicted
+++ resolved
@@ -977,7 +977,6 @@
 					break;
 
 				case 71:
-<<<<<<< HEAD
 					// Add flag to AT state data to indicate 'initial deployment state'
 					stmt.execute("ALTER TABLE ATStates ADD COLUMN is_initial BOOLEAN NOT NULL DEFAULT TRUE");
 					break;
@@ -985,12 +984,13 @@
 				case 72:
 					// For ATs, add hash of code bytes to allow searching for specific function ATs, e.g. cross-chain trading
 					stmt.execute("ALTER TABLE ATs ADD COLUMN code_hash VARBINARY(32) NOT NULL BEFORE is_sleeping"); // Assuming something like SHA256
-=======
+					break;
+
+				case 73:
 					// Chat transactions
 					stmt.execute("CREATE TABLE ChatTransactions (signature Signature, sender QortalAddress NOT NULL, nonce INT NOT NULL, recipient QortalAddress, "
 							+ "is_text BOOLEAN NOT NULL, is_encrypted BOOLEAN NOT NULL, data MessageData NOT NULL, "
 							+ "PRIMARY KEY (signature), FOREIGN KEY (signature) REFERENCES Transactions (signature) ON DELETE CASCADE)");
->>>>>>> e0007269
 					break;
 
 				default:
