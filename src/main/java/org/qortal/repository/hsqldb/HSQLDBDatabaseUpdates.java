package org.qortal.repository.hsqldb;

import java.sql.Connection;
import java.sql.ResultSet;
import java.sql.SQLException;
import java.sql.Statement;
import java.util.Arrays;
import java.util.stream.Collectors;

import org.apache.logging.log4j.LogManager;
import org.apache.logging.log4j.Logger;
import org.qortal.controller.tradebot.BitcoinACCTv1TradeBot;

public class HSQLDBDatabaseUpdates {

	private static final Logger LOGGER = LogManager.getLogger(HSQLDBDatabaseUpdates.class);

	private static final String TRANSACTION_KEYS = "PRIMARY KEY (signature), "
			+ "FOREIGN KEY (signature) REFERENCES Transactions (signature) ON DELETE CASCADE";

	/**
	 * Apply any incremental changes to database schema.
	 * 
	 * @return true if database was non-existent/empty, false otherwise
	 * @throws SQLException
	 */
	public static boolean updateDatabase(Connection connection) throws SQLException {
		final boolean wasPristine = fetchDatabaseVersion(connection) == 0;

		while (databaseUpdating(connection, wasPristine))
			incrementDatabaseVersion(connection);

		return wasPristine;
	}

	/**
	 * Increment database's schema version.
	 * 
	 * @throws SQLException
	 */
	private static void incrementDatabaseVersion(Connection connection) throws SQLException {
		try (Statement stmt = connection.createStatement()) {
			stmt.execute("UPDATE DatabaseInfo SET version = version + 1");
			connection.commit();
		}
	}

	/**
	 * Fetch current version of database schema.
	 * 
	 * @return database version, or 0 if no schema yet
	 * @throws SQLException
	 */
	private static int fetchDatabaseVersion(Connection connection) throws SQLException {
		try (Statement stmt = connection.createStatement()) {
			if (stmt.execute("SELECT version FROM DatabaseInfo"))
				try (ResultSet resultSet = stmt.getResultSet()) {
					if (resultSet.next())
						return resultSet.getInt(1);
				}
		} catch (SQLException e) {
			// empty database
		}

		return 0;
	}

	/**
	 * Incrementally update database schema, returning whether an update happened.
	 * 
	 * @return true - if a schema update happened, false otherwise
	 * @throws SQLException
	 */
	private static boolean databaseUpdating(Connection connection, boolean wasPristine) throws SQLException {
		int databaseVersion = fetchDatabaseVersion(connection);

		try (Statement stmt = connection.createStatement()) {

			/*
			 * Try not to add too many constraints as much of these checks will be performed during transaction validation. Also some constraints might be too
			 * harsh on competing unconfirmed transactions.
			 * 
			 * Only really add "ON DELETE CASCADE" to sub-tables that store type-specific data. For example on sub-types of Transactions like
			 * PaymentTransactions. A counterexample would be adding "ON DELETE CASCADE" to Assets using Assets' "reference" as a foreign key referring to
			 * Transactions' "signature". We want to database to automatically delete complete transaction data (Transactions row and corresponding
			 * PaymentTransactions row), but leave deleting less related table rows (Assets) to the Java logic.
			 */

			switch (databaseVersion) {
				case 0:
					// create from new
					// FYI: "UCC" in HSQLDB means "upper-case comparison", i.e. case-insensitive
					stmt.execute("SET DATABASE SQL NAMES TRUE"); // SQL keywords cannot be used as DB object names, e.g. table names
					stmt.execute("SET DATABASE SQL SYNTAX MYS TRUE"); // Required for our use of INSERT ... ON DUPLICATE KEY UPDATE ... syntax
					stmt.execute("SET DATABASE SQL RESTRICT EXEC TRUE"); // No multiple-statement execute() or DDL/DML executeQuery()
					stmt.execute("SET DATABASE TRANSACTION CONTROL MVCC"); // Use MVCC over default two-phase locking, a-k-a "LOCKS"
					stmt.execute("SET DATABASE DEFAULT TABLE TYPE CACHED");
					stmt.execute("SET DATABASE COLLATION SQL_TEXT NO PAD"); // Do not pad strings to same length before comparison

					stmt.execute("CREATE COLLATION SQL_TEXT_UCC_NO_PAD FOR SQL_TEXT FROM SQL_TEXT_UCC NO PAD");
					stmt.execute("CREATE COLLATION SQL_TEXT_NO_PAD FOR SQL_TEXT FROM SQL_TEXT NO PAD");

					stmt.execute("SET FILES SPACE TRUE"); // Enable per-table block space within .data file, useful for CACHED table types
					// Slow down log fsync() calls from every 500ms to reduce I/O load
					stmt.execute("SET FILES WRITE DELAY 5"); // only fsync() every 5 seconds

					stmt.execute("CREATE TABLE DatabaseInfo ( version INTEGER NOT NULL )");
					stmt.execute("INSERT INTO DatabaseInfo VALUES ( 0 )");

					stmt.execute("CREATE TYPE ArbitraryData AS VARBINARY(256)");
					stmt.execute("CREATE TYPE AssetData AS VARCHAR(400K)");
					stmt.execute("CREATE TYPE AssetID AS BIGINT");
					stmt.execute("CREATE TYPE AssetName AS VARCHAR(34) COLLATE SQL_TEXT_NO_PAD");
					stmt.execute("CREATE TYPE AssetOrderID AS VARBINARY(64)");
					stmt.execute("CREATE TYPE ATCode AS VARBINARY(1024)"); // was: 16bit * 1
					stmt.execute("CREATE TYPE ATCreationBytes AS VARBINARY(4096)"); // was: 16bit * 1 + 16bit * 8
					stmt.execute("CREATE TYPE ATMessage AS VARBINARY(32)");
					stmt.execute("CREATE TYPE ATName AS VARCHAR(32) COLLATE SQL_TEXT_UCC_NO_PAD");
					stmt.execute("CREATE TYPE ATState AS VARBINARY(1024)"); // was: 16bit * 8 + 16bit * 4 + 16bit * 4
					stmt.execute("CREATE TYPE ATTags AS VARCHAR(80) COLLATE SQL_TEXT_UCC_NO_PAD");
					stmt.execute("CREATE TYPE ATType AS VARCHAR(32) COLLATE SQL_TEXT_UCC_NO_PAD");
					stmt.execute("CREATE TYPE ATStateHash as VARBINARY(32)");
					stmt.execute("CREATE TYPE BlockSignature AS VARBINARY(128)");
					stmt.execute("CREATE TYPE DataHash AS VARBINARY(32)");
					stmt.execute("CREATE TYPE EpochMillis AS BIGINT");
					stmt.execute("CREATE TYPE GenericDescription AS VARCHAR(4000)");
					stmt.execute("CREATE TYPE GroupID AS INTEGER");
					stmt.execute("CREATE TYPE GroupName AS VARCHAR(400) COLLATE SQL_TEXT_UCC_NO_PAD");
					stmt.execute("CREATE TYPE GroupReason AS VARCHAR(128) COLLATE SQL_TEXT_UCC_NO_PAD");
					stmt.execute("CREATE TYPE MessageData AS VARBINARY(4000)");
					stmt.execute("CREATE TYPE NameData AS VARCHAR(4000)");
					stmt.execute("CREATE TYPE PollName AS VARCHAR(128) COLLATE SQL_TEXT_NO_PAD");
					stmt.execute("CREATE TYPE PollOption AS VARCHAR(80) COLLATE SQL_TEXT_UCC_NO_PAD");
					stmt.execute("CREATE TYPE PollOptionIndex AS TINYINT");
					stmt.execute("CREATE TYPE QortalAddress AS VARCHAR(36)");
					stmt.execute("CREATE TYPE QortalKeySeed AS VARBINARY(32)");
					stmt.execute("CREATE TYPE QortalPublicKey AS VARBINARY(32)");
					stmt.execute("CREATE TYPE QortalAmount AS BIGINT");
					stmt.execute("CREATE TYPE RegisteredName AS VARCHAR(128) COLLATE SQL_TEXT_NO_PAD");
					stmt.execute("CREATE TYPE RewardSharePercent AS INT");
					stmt.execute("CREATE TYPE Signature AS VARBINARY(64)");
					break;

				case 1:
					// Blocks
					stmt.execute("CREATE TABLE Blocks (signature BlockSignature, version TINYINT NOT NULL, reference BlockSignature, "
							+ "transaction_count INTEGER NOT NULL, total_fees QortalAmount NOT NULL, transactions_signature Signature NOT NULL, "
							+ "height INTEGER NOT NULL, minted_when EpochMillis NOT NULL, "
							+ "minter QortalPublicKey NOT NULL, minter_signature Signature NOT NULL, AT_count INTEGER NOT NULL, AT_fees QortalAmount NOT NULL, "
							+ "online_accounts VARBINARY(1024), online_accounts_count INTEGER NOT NULL, online_accounts_timestamp EpochMillis, online_accounts_signatures VARBINARY(1M), "
							+ "PRIMARY KEY (signature))");
					// For finding blocks by height.
					stmt.execute("CREATE INDEX BlockHeightIndex ON Blocks (height)");
					// For finding blocks by the account that minted them.
					stmt.execute("CREATE INDEX BlockMinterIndex ON Blocks (minter)");
					// For finding blocks by reference, e.g. child blocks.
					stmt.execute("CREATE INDEX BlockReferenceIndex ON Blocks (reference)");
					// For finding blocks by timestamp or finding height of latest block immediately before timestamp, etc.
					stmt.execute("CREATE INDEX BlockTimestampHeightIndex ON Blocks (minted_when, height)");
					// Use a separate table space as this table will be very large.
					stmt.execute("SET TABLE Blocks NEW SPACE");
					break;

				case 2:
					// Generic transactions (null reference, creator and milestone_block for genesis transactions)
					stmt.execute("CREATE TABLE Transactions (signature Signature, reference Signature, type TINYINT NOT NULL, "
							+ "creator QortalPublicKey NOT NULL, created_when EpochMillis NOT NULL, fee QortalAmount NOT NULL, "
							+ "tx_group_id GroupID NOT NULL, block_height INTEGER, "
							+ "approval_status TINYINT NOT NULL, approval_height INTEGER, "
							+ "PRIMARY KEY (signature))");
					// For finding transactions by transaction type.
					stmt.execute("CREATE INDEX TransactionTypeIndex ON Transactions (type)");
					// For finding transactions using creation timestamp.
					stmt.execute("CREATE INDEX TransactionTimestampIndex ON Transactions (created_when)");
					// For when a user wants to lookup ALL transactions they have created, with optional type.
					stmt.execute("CREATE INDEX TransactionCreatorIndex ON Transactions (creator, type)");
					// For finding transactions by reference, e.g. child transactions.
					stmt.execute("CREATE INDEX TransactionReferenceIndex ON Transactions (reference)");
					// For finding transactions by groupID
					stmt.execute("CREATE INDEX TransactionGroupIndex ON Transactions (tx_group_id)");
					// For finding transactions by block height
					stmt.execute("CREATE INDEX TransactionHeightIndex on Transactions (block_height)");
					// For searching transactions based on approval status
					stmt.execute("CREATE INDEX TransactionApprovalStatusIndex on Transactions (approval_status, block_height)");
					// For searching transactions based on approval height
					stmt.execute("CREATE INDEX TransactionApprovalHeightIndex on Transactions (approval_height)");
					// Use a separate table space as this table will be very large.
					stmt.execute("SET TABLE Transactions NEW SPACE");

					// Transaction-Block mapping ("transaction_signature" is unique as a transaction cannot be included in more than one block)
					stmt.execute("CREATE TABLE BlockTransactions (block_signature BlockSignature, sequence INTEGER, transaction_signature Signature UNIQUE, "
							+ "PRIMARY KEY (block_signature, sequence), FOREIGN KEY (transaction_signature) REFERENCES Transactions (signature) ON DELETE CASCADE, "
							+ "FOREIGN KEY (block_signature) REFERENCES Blocks (signature) ON DELETE CASCADE)");
					// Use a separate table space as this table will be very large.
					stmt.execute("SET TABLE BlockTransactions NEW SPACE");

					// Unconfirmed transactions
					// We use this as searching for transactions with no corresponding mapping in BlockTransactions is much slower.
					stmt.execute("CREATE TABLE UnconfirmedTransactions (signature Signature PRIMARY KEY, created_when EpochMillis NOT NULL)");
					// Index to allow quick sorting by creation-else-signature
					stmt.execute("CREATE INDEX UnconfirmedTransactionsIndex ON UnconfirmedTransactions (created_when, signature)");

					// Transaction participants
					// To allow lookup of all activity by an address
					stmt.execute("CREATE TABLE TransactionParticipants (signature Signature NOT NULL, participant QortalAddress NOT NULL, "
							+ "FOREIGN KEY (signature) REFERENCES Transactions (signature) ON DELETE CASCADE)");
					// Add index to TransactionParticipants to speed up queries
					stmt.execute("CREATE INDEX TransactionParticipantsAddressIndex on TransactionParticipants (participant)");
					// Use a separate table space as this table will be very large.
					stmt.execute("SET TABLE TransactionParticipants NEW SPACE");
					break;

				case 3:
					// Accounts
					stmt.execute("CREATE TABLE Accounts (account QortalAddress, reference Signature, public_key QortalPublicKey, "
							+ "default_group_id GroupID NOT NULL DEFAULT 0, flags INTEGER NOT NULL DEFAULT 0, level INT NOT NULL DEFAULT 0, "
							+ "blocks_minted INTEGER NOT NULL DEFAULT 0, blocks_minted_adjustment INTEGER NOT NULL DEFAULT 0, "
							+ "PRIMARY KEY (account))");
					// For looking up an account by public key
					stmt.execute("CREATE INDEX AccountPublicKeyIndex on Accounts (public_key)");
					// Use a separate table space as this table will be very large.
					stmt.execute("SET TABLE Accounts NEW SPACE");

					// Account balances
					stmt.execute("CREATE TABLE AccountBalances (account QortalAddress, asset_id AssetID, balance QortalAmount NOT NULL, "
							+ "PRIMARY KEY (account, asset_id), FOREIGN KEY (account) REFERENCES Accounts (account) ON DELETE CASCADE)");
					// Index for speeding up fetch legacy QORA holders for Block processing
					stmt.execute("CREATE INDEX AccountBalancesAssetBalanceIndex ON AccountBalances (asset_id, balance)");
					// Add CHECK constraint to account balances
					stmt.execute("ALTER TABLE AccountBalances ADD CONSTRAINT CheckBalanceNotNegative CHECK (balance >= 0)");
					// Use a separate table space as this table will be very large.
					stmt.execute("SET TABLE AccountBalances NEW SPACE");

					// Keeping track of QORT gained from holding legacy QORA
					stmt.execute("CREATE TABLE AccountQortFromQoraInfo (account QortalAddress, final_qort_from_qora QortalAmount, final_block_height INT, "
									+ "PRIMARY KEY (account), FOREIGN KEY (account) REFERENCES Accounts (account) ON DELETE CASCADE)");
					break;

				case 4:
					// Genesis Transactions
					stmt.execute("CREATE TABLE GenesisTransactions (signature Signature, recipient QortalAddress NOT NULL, "
							+ "amount QortalAmount NOT NULL, asset_id AssetID NOT NULL, " + TRANSACTION_KEYS + ")");

					// Genesis-block-only transaction to set/clear flags
					stmt.execute("CREATE TABLE AccountFlagsTransactions (signature Signature, creator QortalPublicKey NOT NULL, target QortalAddress NOT NULL, "
							+ "and_mask INT NOT NULL, or_mask INT NOT NULL, xor_mask INT NOT NULL, previous_flags INT, " + TRANSACTION_KEYS + ")");

					// Genesis-block-only transaction to set level
					stmt.execute("CREATE TABLE AccountLevelTransactions (signature Signature, creator QortalPublicKey NOT NULL, target QortalAddress NOT NULL, "
							+ "level INT NOT NULL, " + TRANSACTION_KEYS + ")");
					break;

				case 5:
					// Payments
					// Arbitrary/Multi-payment/Message/Payment Transaction Payments
					stmt.execute("CREATE TABLE SharedTransactionPayments (signature Signature, recipient QortalAddress NOT NULL, "
							+ "amount QortalAmount NOT NULL, asset_id AssetID NOT NULL, " + TRANSACTION_KEYS + ")");

					// Payment Transactions
					stmt.execute("CREATE TABLE PaymentTransactions (signature Signature, sender QortalPublicKey NOT NULL, recipient QortalAddress NOT NULL, "
							+ "amount QortalAmount NOT NULL, " + TRANSACTION_KEYS + ")");

					// Multi-payment Transactions
					stmt.execute("CREATE TABLE MultiPaymentTransactions (signature Signature, sender QortalPublicKey NOT NULL, "
							+ TRANSACTION_KEYS + ")");
					break;

				case 6:
					// Message Transactions
					stmt.execute("CREATE TABLE MessageTransactions (signature Signature, version TINYINT NOT NULL, nonce INT NOT NULL, "
							+ "sender QortalPublicKey NOT NULL, recipient QortalAddress, amount QortalAmount NOT NULL, asset_id AssetID, "
							+ "is_text BOOLEAN NOT NULL, is_encrypted BOOLEAN NOT NULL, data MessageData NOT NULL, "
							+ TRANSACTION_KEYS + ")");
					break;

				case 7:
					// Arbitrary Transactions
					stmt.execute("CREATE TABLE ArbitraryTransactions (signature Signature, sender QortalPublicKey NOT NULL, version TINYINT NOT NULL, "
							+ "service SMALLINT NOT NULL, is_data_raw BOOLEAN NOT NULL, data ArbitraryData NOT NULL, "
							+ TRANSACTION_KEYS + ")");
					// NB: Actual data payload stored elsewhere
					// For the future: data payload should be encrypted, at the very least with transaction's reference as the seed for the encryption key
					break;

				case 8:
					// Name-related
					stmt.execute("CREATE TABLE Names (name RegisteredName, reduced_name RegisteredName, owner QortalAddress NOT NULL, "
							+ "registered_when EpochMillis NOT NULL, updated_when EpochMillis, "
							+ "is_for_sale BOOLEAN NOT NULL DEFAULT FALSE, sale_price QortalAmount, data NameData NOT NULL, "
							+ "reference Signature, creation_group_id GroupID NOT NULL DEFAULT 0, "
							+ "PRIMARY KEY (name))");
					// For finding names by owner
					stmt.execute("CREATE INDEX NamesOwnerIndex ON Names (owner)");
					// For finding names by 'reduced' form
					stmt.execute("CREATE INDEX NamesReducedNameIndex ON Names (reduced_name)");

					// Register Name Transactions
					stmt.execute("CREATE TABLE RegisterNameTransactions (signature Signature, registrant QortalPublicKey NOT NULL, name RegisteredName NOT NULL, "
							+ "data NameData NOT NULL, reduced_name RegisteredName NOT NULL, " + TRANSACTION_KEYS + ")");

					// Update Name Transactions
					stmt.execute("CREATE TABLE UpdateNameTransactions (signature Signature, owner QortalPublicKey NOT NULL, name RegisteredName NOT NULL, "
							+ "new_name RegisteredName NOT NULL, new_data NameData NOT NULL, reduced_new_name RegisteredName NOT NULL, "
							+ "name_reference Signature, " + TRANSACTION_KEYS + ")");

					// Sell Name Transactions
					stmt.execute("CREATE TABLE SellNameTransactions (signature Signature, owner QortalPublicKey NOT NULL, name RegisteredName NOT NULL, "
							+ "amount QortalAmount NOT NULL, " + TRANSACTION_KEYS + ")");

					// Cancel Sell Name Transactions
					stmt.execute("CREATE TABLE CancelSellNameTransactions (signature Signature, owner QortalPublicKey NOT NULL, name RegisteredName NOT NULL, "
							+ TRANSACTION_KEYS + ")");

					// Buy Name Transactions
					stmt.execute("CREATE TABLE BuyNameTransactions (signature Signature, buyer QortalPublicKey NOT NULL, name RegisteredName NOT NULL, "
							+ "seller QortalAddress NOT NULL, amount QortalAmount NOT NULL, name_reference Signature, " + TRANSACTION_KEYS + ")");
					break;

				case 9:
					// Polls/voting
					stmt.execute("CREATE TABLE Polls (poll_name PollName, creator QortalPublicKey NOT NULL, "
							+ "owner QortalAddress NOT NULL, published_when EpochMillis NOT NULL, "
							+ "description GenericDescription NOT NULL, "
							+ "PRIMARY KEY (poll_name))");
					// For when a user wants to lookup poll they own
					stmt.execute("CREATE INDEX PollOwnerIndex on Polls (owner)");

					// Various options available on a poll
					stmt.execute("CREATE TABLE PollOptions (poll_name PollName, option_index PollOptionIndex NOT NULL, option_name PollOption, "
							+ "PRIMARY KEY (poll_name, option_index), FOREIGN KEY (poll_name) REFERENCES Polls (poll_name) ON DELETE CASCADE)");

					// Actual votes cast on a poll by voting users. NOTE: only one vote per user supported at this time.
					stmt.execute("CREATE TABLE PollVotes (poll_name PollName, voter QortalPublicKey, option_index PollOptionIndex NOT NULL, "
							+ "PRIMARY KEY (poll_name, voter), FOREIGN KEY (poll_name) REFERENCES Polls (poll_name) ON DELETE CASCADE)");

					// Create Poll Transactions
					stmt.execute("CREATE TABLE CreatePollTransactions (signature Signature, creator QortalPublicKey NOT NULL, owner QortalAddress NOT NULL, "
							+ "poll_name PollName NOT NULL, description GenericDescription NOT NULL, " + TRANSACTION_KEYS + ")");

					// Poll options. NB: option is implicitly NON NULL and UNIQUE due to being part of compound primary key
					stmt.execute("CREATE TABLE CreatePollTransactionOptions (signature Signature, option_index PollOptionIndex NOT NULL, option_name PollOption, "
							+ "PRIMARY KEY (signature, option_index), FOREIGN KEY (signature) REFERENCES CreatePollTransactions (signature) ON DELETE CASCADE)");
					// For the future: add flag to polls to allow one or multiple votes per voter

					// Vote On Poll Transactions
					stmt.execute("CREATE TABLE VoteOnPollTransactions (signature Signature, voter QortalPublicKey NOT NULL, poll_name PollName NOT NULL, "
							+ "option_index PollOptionIndex NOT NULL, previous_option_index PollOptionIndex, " + TRANSACTION_KEYS + ")");
					break;

				case 10:
					// Assets (including QORT coin itself)
					stmt.execute("CREATE TABLE Assets (asset_id AssetID, owner QortalAddress NOT NULL, "
							+ "asset_name AssetName NOT NULL, description GenericDescription NOT NULL, "
							+ "quantity BIGINT NOT NULL, is_divisible BOOLEAN NOT NULL, "
							+ "is_unspendable BOOLEAN NOT NULL DEFAULT FALSE, creation_group_id GroupID NOT NULL DEFAULT 0, "
							+ "reference Signature NOT NULL, data AssetData NOT NULL DEFAULT '', "
							+ "reduced_asset_name AssetName NOT NULL, PRIMARY KEY (asset_id))");
					// For when a user wants to lookup an asset by name
					stmt.execute("CREATE INDEX AssetNameIndex on Assets (asset_name)");
					// For looking up assets by 'reduced' name
					stmt.execute("CREATE INDEX AssetReducedNameIndex on Assets (reduced_asset_name)");

					// We need a corresponding trigger to make sure new asset_id values are assigned sequentially start from 0
					stmt.execute("CREATE TRIGGER Asset_ID_Trigger BEFORE INSERT ON Assets "
							+ "REFERENCING NEW ROW AS new_row FOR EACH ROW WHEN (new_row.asset_id IS NULL) "
							+ "SET new_row.asset_id = (SELECT IFNULL(MAX(asset_id) + 1, 0) FROM Assets)");

					// Asset Orders
					stmt.execute("CREATE TABLE AssetOrders (asset_order_id AssetOrderID, creator QortalPublicKey NOT NULL, "
							+ "have_asset_id AssetID NOT NULL, want_asset_id AssetID NOT NULL, "
							+ "amount QortalAmount NOT NULL, fulfilled QortalAmount NOT NULL, price QortalAmount NOT NULL, "
							+ "ordered_when EpochMillis NOT NULL, is_closed BOOLEAN NOT NULL, is_fulfilled BOOLEAN NOT NULL, "
							+ "PRIMARY KEY (asset_order_id))");
					// For quick matching of orders. is_closed are is_fulfilled included so inactive orders can be filtered out.
					stmt.execute("CREATE INDEX AssetOrderMatchingIndex on AssetOrders (have_asset_id, want_asset_id, is_closed, is_fulfilled, price, ordered_when)");
					// For when a user wants to look up their current/historic orders. is_closed included so user can filter by active/inactive orders.
					stmt.execute("CREATE INDEX AssetOrderCreatorIndex on AssetOrders (creator, is_closed)");

					// Asset Trades
					stmt.execute("CREATE TABLE AssetTrades (initiating_order_id AssetOrderId NOT NULL, target_order_id AssetOrderId NOT NULL, "
							+ "target_amount QortalAmount NOT NULL, initiator_amount QortalAmount NOT NULL, traded_when EpochMillis NOT NULL, "
							+ "initiator_saving QortalAmount NOT NULL DEFAULT 0)");
					// For looking up historic trades based on orders
					stmt.execute("CREATE INDEX AssetTradeBuyOrderIndex on AssetTrades (initiating_order_id, traded_when)");
					stmt.execute("CREATE INDEX AssetTradeSellOrderIndex on AssetTrades (target_order_id, traded_when)");

					// Issue Asset Transactions
					stmt.execute("CREATE TABLE IssueAssetTransactions (signature Signature, issuer QortalPublicKey NOT NULL, asset_name AssetName NOT NULL, "
							+ "description GenericDescription NOT NULL, quantity BIGINT NOT NULL, is_divisible BOOLEAN NOT NULL, asset_id AssetID, "
							+ "is_unspendable BOOLEAN NOT NULL, data AssetData NOT NULL DEFAULT '', reduced_asset_name AssetName NOT NULL, "
							+ TRANSACTION_KEYS + ")");

					// Transfer Asset Transactions
					stmt.execute("CREATE TABLE TransferAssetTransactions (signature Signature, sender QortalPublicKey NOT NULL, recipient QortalAddress NOT NULL, "
							+ "asset_id AssetID NOT NULL, amount QortalAmount NOT NULL," + TRANSACTION_KEYS + ")");

					// Add support for UPDATE_ASSET transactions
					stmt.execute("CREATE TABLE UpdateAssetTransactions (signature Signature, owner QortalPublicKey NOT NULL, asset_id AssetID NOT NULL, "
									+ "new_owner QortalAddress NOT NULL, new_description GenericDescription NOT NULL, new_data AssetData NOT NULL, "
									+ "orphan_reference Signature, " + TRANSACTION_KEYS + ")");

					// Create Asset Order Transactions
					stmt.execute("CREATE TABLE CreateAssetOrderTransactions (signature Signature, creator QortalPublicKey NOT NULL, "
							+ "have_asset_id AssetID NOT NULL, amount QortalAmount NOT NULL, want_asset_id AssetID NOT NULL, price QortalAmount NOT NULL, "
							+ TRANSACTION_KEYS + ")");

					// Cancel Asset Order Transactions
					stmt.execute("CREATE TABLE CancelAssetOrderTransactions (signature Signature, creator QortalPublicKey NOT NULL, "
							+ "asset_order_id AssetOrderID NOT NULL, " + TRANSACTION_KEYS + ")");
					break;

				case 11:
					// CIYAM Automated Transactions
					stmt.execute("CREATE TABLE ATs (AT_address QortalAddress, creator QortalPublicKey NOT NULL, created_when EpochMillis NOT NULL, "
							+ "version INTEGER NOT NULL, asset_id AssetID NOT NULL, code_bytes ATCode NOT NULL, code_hash VARBINARY(32) NOT NULL, "
							+ "creation_group_id GroupID NOT NULL DEFAULT 0, is_sleeping BOOLEAN NOT NULL, sleep_until_height INTEGER, "
							+ "is_finished BOOLEAN NOT NULL, had_fatal_error BOOLEAN NOT NULL, is_frozen BOOLEAN NOT NULL, frozen_balance QortalAmount, "
							+ "PRIMARY key (AT_address))");
					// For finding executable ATs, ordered by creation timestamp
					stmt.execute("CREATE INDEX ATIndex on ATs (is_finished, created_when)");
					// For finding ATs by creator
					stmt.execute("CREATE INDEX ATCreatorIndex on ATs (creator)");

					// AT state on a per-block basis
					stmt.execute("CREATE TABLE ATStates (AT_address QortalAddress, height INTEGER NOT NULL, created_when EpochMillis NOT NULL, "
							+ "state_data ATState, state_hash ATStateHash NOT NULL, fees QortalAmount NOT NULL, is_initial BOOLEAN NOT NULL, "
							+ "PRIMARY KEY (AT_address, height), FOREIGN KEY (AT_address) REFERENCES ATs (AT_address) ON DELETE CASCADE)");
					// For finding per-block AT states, ordered by creation timestamp
					stmt.execute("CREATE INDEX BlockATStateIndex on ATStates (height, created_when)");
					// Use a separate table space as this table will be very large.
					stmt.execute("SET TABLE ATStates NEW SPACE");

					// Deploy CIYAM AT Transactions
					stmt.execute("CREATE TABLE DeployATTransactions (signature Signature, creator QortalPublicKey NOT NULL, AT_name ATName NOT NULL, "
							+ "description GenericDescription NOT NULL, AT_type ATType NOT NULL, AT_tags ATTags NOT NULL, "
							+ "creation_bytes ATCreationBytes NOT NULL, amount QortalAmount NOT NULL, asset_id AssetID NOT NULL, AT_address QortalAddress, "
							+ TRANSACTION_KEYS + ")");
					// For looking up the Deploy AT Transaction based on deployed AT address
					stmt.execute("CREATE INDEX DeployATAddressIndex on DeployATTransactions (AT_address)");

					// Generated AT Transactions
					stmt.execute("CREATE TABLE ATTransactions (signature Signature, AT_address QortalAddress NOT NULL, recipient QortalAddress, "
							+ "amount QortalAmount, asset_id AssetID, message ATMessage, "
							+ TRANSACTION_KEYS + ")");
					// For finding AT Transactions generated by a specific AT
					stmt.execute("CREATE INDEX ATTransactionsIndex on ATTransactions (AT_address)");
					break;

				case 12:
					// Groups
					stmt.execute("CREATE TABLE Groups (group_id GroupID, owner QortalAddress NOT NULL, group_name GroupName NOT NULL, "
							+ "created_when EpochMillis NOT NULL, updated_when EpochMillis, is_open BOOLEAN NOT NULL, "
							+ "approval_threshold TINYINT NOT NULL, min_block_delay INTEGER NOT NULL, max_block_delay INTEGER NOT NULL, "
							+ "reference Signature, creation_group_id GroupID, reduced_group_name GroupName NOT NULL, "
							+ "description GenericDescription NOT NULL, PRIMARY KEY (group_id))");
					// For finding groups by name
					stmt.execute("CREATE INDEX GroupNameIndex on Groups (group_name)");
					// For finding groups by reduced name
					stmt.execute("CREATE INDEX GroupReducedNameIndex on Groups (reduced_group_name)");
					// For finding groups by owner
					stmt.execute("CREATE INDEX GroupOwnerIndex ON Groups (owner)");

					// We need a corresponding trigger to make sure new group_id values are assigned sequentially starting from 1
					stmt.execute("CREATE TRIGGER Group_ID_Trigger BEFORE INSERT ON Groups "
							+ "REFERENCING NEW ROW AS new_row FOR EACH ROW WHEN (new_row.group_id IS NULL) "
							+ "SET new_row.group_id = (SELECT IFNULL(MAX(group_id) + 1, 1) FROM Groups)");

					// Admins
					stmt.execute("CREATE TABLE GroupAdmins (group_id GroupID, admin QortalAddress, reference Signature NOT NULL, "
							+ "PRIMARY KEY (group_id, admin), FOREIGN KEY (group_id) REFERENCES Groups (group_id) ON DELETE CASCADE)");
					// For finding groups by admin address
					stmt.execute("CREATE INDEX GroupAdminIndex ON GroupAdmins (admin)");

					// Members
					stmt.execute("CREATE TABLE GroupMembers (group_id GroupID, address QortalAddress, "
							+ "joined_when EpochMillis NOT NULL, reference Signature NOT NULL, "
							+ "PRIMARY KEY (group_id, address), FOREIGN KEY (group_id) REFERENCES Groups (group_id) ON DELETE CASCADE)");
					// For finding groups by member address
					stmt.execute("CREATE INDEX GroupMemberIndex ON GroupMembers (address)");

					// Invites
					stmt.execute("CREATE TABLE GroupInvites (group_id GroupID, inviter QortalAddress, invitee QortalAddress, "
							+ "expires_when EpochMillis, reference Signature, "
							+ "PRIMARY KEY (group_id, invitee), FOREIGN KEY (group_id) REFERENCES Groups (group_id) ON DELETE CASCADE)");
					// For finding invites sent by inviter
					stmt.execute("CREATE INDEX GroupInviteInviterIndex ON GroupInvites (inviter)");
					// For finding invites by group
					stmt.execute("CREATE INDEX GroupInviteInviteeIndex ON GroupInvites (invitee)");
					// For expiry maintenance
					stmt.execute("CREATE INDEX GroupInviteExpiryIndex ON GroupInvites (expires_when)");

					// Pending "join requests"
					stmt.execute("CREATE TABLE GroupJoinRequests (group_id GroupID, joiner QortalAddress, reference Signature NOT NULL, "
							+ "PRIMARY KEY (group_id, joiner))");

					// Bans
					// NULL expires_when means does not expire!
					stmt.execute("CREATE TABLE GroupBans (group_id GroupID, offender QortalAddress, admin QortalAddress NOT NULL, "
							+ "banned_when EpochMillis NOT NULL, reason GenericDescription NOT NULL, expires_when EpochMillis, reference Signature NOT NULL, "
							+ "PRIMARY KEY (group_id, offender), FOREIGN KEY (group_id) REFERENCES Groups (group_id) ON DELETE CASCADE)");
					// For expiry maintenance
					stmt.execute("CREATE INDEX GroupBanExpiryIndex ON GroupBans (expires_when)");
					break;

				case 13:
					// Group transactions
					// Create group
					stmt.execute("CREATE TABLE CreateGroupTransactions (signature Signature, creator QortalPublicKey NOT NULL, group_name GroupName NOT NULL, "
							+ "is_open BOOLEAN NOT NULL, approval_threshold TINYINT NOT NULL, reduced_group_name GroupName NOT NULL, "
							+ "min_block_delay INTEGER NOT NULL, max_block_delay INTEGER NOT NULL, group_id GroupID, description GenericDescription NOT NULL, "
							+ TRANSACTION_KEYS + ")");

					// Update group
					stmt.execute("CREATE TABLE UpdateGroupTransactions (signature Signature, owner QortalPublicKey NOT NULL, group_id GroupID NOT NULL, "
							+ "new_owner QortalAddress NOT NULL, new_is_open BOOLEAN NOT NULL, new_approval_threshold TINYINT NOT NULL, "
							+ "new_min_block_delay INTEGER NOT NULL, new_max_block_delay INTEGER NOT NULL, "
							+ "group_reference Signature, new_description GenericDescription NOT NULL, " + TRANSACTION_KEYS + ")");

					// Promote to admin
					stmt.execute("CREATE TABLE AddGroupAdminTransactions (signature Signature, owner QortalPublicKey NOT NULL, "
							+ "group_id GroupID NOT NULL, address QortalAddress NOT NULL, " + TRANSACTION_KEYS + ")");

					// Demote from admin
					stmt.execute("CREATE TABLE RemoveGroupAdminTransactions (signature Signature, owner QortalPublicKey NOT NULL, "
							+ "group_id GroupID NOT NULL, admin QortalAddress NOT NULL, admin_reference Signature, "
							+ TRANSACTION_KEYS + ")");

					// Join group
					stmt.execute("CREATE TABLE JoinGroupTransactions (signature Signature, joiner QortalPublicKey NOT NULL, group_id GroupID NOT NULL, "
							+ "invite_reference Signature, previous_group_id GroupID, " + TRANSACTION_KEYS + ")");

					// Leave group
					stmt.execute("CREATE TABLE LeaveGroupTransactions (signature Signature, leaver QortalPublicKey NOT NULL, group_id GroupID NOT NULL, "
							+ "member_reference Signature, admin_reference Signature, previous_group_id GroupID, " + TRANSACTION_KEYS + ")");

					// Kick from group
					stmt.execute("CREATE TABLE GroupKickTransactions (signature Signature, admin QortalPublicKey NOT NULL, "
							+ "group_id GroupID NOT NULL, address QortalAddress NOT NULL, reason GroupReason, previous_group_id GroupID, "
							+ "member_reference Signature, admin_reference Signature, join_reference Signature, " + TRANSACTION_KEYS + ")");

					// Invite to group
					stmt.execute("CREATE TABLE GroupInviteTransactions (signature Signature, admin QortalPublicKey NOT NULL, group_id GroupID NOT NULL, "
							+ "invitee QortalAddress NOT NULL, time_to_live INTEGER NOT NULL, join_reference Signature, previous_group_id GroupID, "
							+ TRANSACTION_KEYS + ")");

					// Cancel group invite
					stmt.execute("CREATE TABLE CancelGroupInviteTransactions (signature Signature, admin QortalPublicKey NOT NULL, group_id GroupID NOT NULL, "
							+ "invitee QortalAddress NOT NULL, invite_reference Signature, " + TRANSACTION_KEYS + ")");

					// Ban from group
					stmt.execute("CREATE TABLE GroupBanTransactions (signature Signature, admin QortalPublicKey NOT NULL, group_id GroupID NOT NULL, "
							+ "address QortalAddress NOT NULL, reason GroupReason, time_to_live INTEGER NOT NULL, previous_group_id GroupID, "
							+ "member_reference Signature, admin_reference Signature, join_invite_reference Signature, "
							+ TRANSACTION_KEYS + ")");

					// Unban from group
					stmt.execute("CREATE TABLE CancelGroupBanTransactions (signature Signature, admin QortalPublicKey NOT NULL, group_id GroupID NOT NULL, "
							+ "address QortalAddress NOT NULL, ban_reference Signature, " + TRANSACTION_KEYS + ")");

					// Approval transactions
					// "pending_signature" contains signature of pending transaction requiring approval
					// "prior_reference" contains signature of previous approval transaction for orphaning purposes
					stmt.execute("CREATE TABLE GroupApprovalTransactions (signature Signature, admin QortalPublicKey NOT NULL, pending_signature Signature NOT NULL, approval BOOLEAN NOT NULL, "
							+ "prior_reference Signature, " + TRANSACTION_KEYS + ")");
					// For finding transactions pending approval, and maybe decision by specific admin
					stmt.execute("CREATE INDEX GroupApprovalLatestIndex on GroupApprovalTransactions (pending_signature, admin)");

					// SET_GROUP transaction support
					stmt.execute("CREATE TABLE SetGroupTransactions (signature Signature, default_group_id GroupID NOT NULL, previous_default_group_id GroupID, "
							+ TRANSACTION_KEYS + ")");
					break;

				case 14:
					// Networking
					stmt.execute("CREATE TABLE Peers (address VARCHAR(255), last_connected EpochMillis, last_attempted EpochMillis, "
							+ "last_misbehaved EpochMillis, added_when EpochMillis, added_by VARCHAR(255), PRIMARY KEY (address))");
					break;

				case 15:
					// Reward-shares
					// Transaction emitted by minter announcing they are sharing with recipient
					stmt.execute("CREATE TABLE RewardShareTransactions (signature Signature, minter_public_key QortalPublicKey NOT NULL, recipient QortalAddress NOT NULL, "
							+ "reward_share_public_key QortalPublicKey NOT NULL, share_percent RewardSharePercent NOT NULL, previous_share_percent RewardSharePercent, "
							+ TRANSACTION_KEYS + ")");

					// Active reward-shares
					stmt.execute("CREATE TABLE RewardShares (minter_public_key QortalPublicKey NOT NULL, minter QortalAddress NOT NULL, recipient QortalAddress NOT NULL, "
							+ "reward_share_public_key QortalPublicKey NOT NULL, share_percent RewardSharePercent NOT NULL, "
							+ "PRIMARY KEY (minter_public_key, recipient))");
					// For looking up reward-shares based on reward-share public key
					stmt.execute("CREATE INDEX RewardSharePublicKeyIndex ON RewardShares (reward_share_public_key)");
					break;

				case 16:
					// Stash of private keys used for generating blocks. These should be proxy keys!
					stmt.execute("CREATE TABLE MintingAccounts (minter_private_key QortalKeySeed NOT NULL, minter_public_key QortalPublicKey NOT NULL, PRIMARY KEY (minter_private_key))");
					break;

				case 17:
					// TRANSFER_PRIVS transaction
					stmt.execute("CREATE TABLE TransferPrivsTransactions (signature Signature, sender QortalPublicKey NOT NULL, recipient QortalAddress NOT NULL, "
							+ "previous_sender_flags INT, previous_recipient_flags INT, "
							+ "previous_sender_blocks_minted_adjustment INT, previous_sender_blocks_minted INT, "
							+ TRANSACTION_KEYS + ")");
					break;

				case 18:
					// Chat transactions
					stmt.execute("CREATE TABLE ChatTransactions (signature Signature, sender QortalAddress NOT NULL, nonce INT NOT NULL, recipient QortalAddress, "
							+ "is_text BOOLEAN NOT NULL, is_encrypted BOOLEAN NOT NULL, data MessageData NOT NULL, " + TRANSACTION_KEYS + ")");
					// For finding chat messages by sender
					stmt.execute("CREATE INDEX ChatTransactionsSenderIndex ON ChatTransactions (sender)");
					// For finding chat messages by recipient
					stmt.execute("CREATE INDEX ChatTransactionsRecipientIndex ON ChatTransactions (recipient, sender)");
					break;

				case 19:
					// PUBLICIZE transactions
					stmt.execute("CREATE TABLE PublicizeTransactions (signature Signature, nonce INT NOT NULL, " + TRANSACTION_KEYS + ")");
					break;

				case 20:
					// Trade bot
					// See case 25 below for changes
					stmt.execute("CREATE TABLE TradeBotStates (trade_private_key QortalKeySeed NOT NULL, trade_state TINYINT NOT NULL, "
							+ "creator_address QortalAddress NOT NULL, at_address QortalAddress, updated_when BIGINT NOT NULL, qort_amount QortalAmount NOT NULL, "
							+ "trade_native_public_key QortalPublicKey NOT NULL, trade_native_public_key_hash VARBINARY(32) NOT NULL, "
							+ "trade_native_address QortalAddress NOT NULL, secret VARBINARY(32) NOT NULL, hash_of_secret VARBINARY(32) NOT NULL, "
							+ "trade_foreign_public_key VARBINARY(33) NOT NULL, trade_foreign_public_key_hash VARBINARY(32) NOT NULL, "
							+ "bitcoin_amount BIGINT NOT NULL, xprv58 VARCHAR(200), last_transaction_signature Signature, locktime_a BIGINT, "
							+ "receiving_account_info VARBINARY(32) NOT NULL, PRIMARY KEY (trade_private_key))");
					break;

				case 21:
					// AT functionality index
					stmt.execute("CREATE INDEX IF NOT EXISTS ATCodeHashIndex ON ATs (code_hash, is_finished)");
					break;

				case 22:
					// LOB downsizing
					stmt.execute("ALTER TABLE Blocks ALTER COLUMN online_accounts VARBINARY(1024)");
					stmt.execute("CHECKPOINT");
					stmt.execute("ALTER TABLE Blocks ALTER COLUMN online_accounts_signatures VARBINARY(1048576)");
					stmt.execute("CHECKPOINT");

					stmt.execute("ALTER TABLE DeployATTransactions ALTER COLUMN creation_bytes VARBINARY(4096)");
					stmt.execute("CHECKPOINT");

					stmt.execute("ALTER TABLE ATs ALTER COLUMN code_bytes VARBINARY(1024)");
					stmt.execute("CHECKPOINT");

					stmt.execute("ALTER TABLE ATStates ALTER COLUMN state_data VARBINARY(1024)");
					stmt.execute("CHECKPOINT");
					break;

				case 23:
					// MESSAGE transactions index
					stmt.execute("CREATE INDEX IF NOT EXISTS MessageTransactionsRecipientIndex ON MessageTransactions (recipient, sender)");
					break;

				case 24:
					// Remove unused NextBlockHeight table and corresponding triggers
					stmt.execute("DROP TRIGGER IF EXISTS Next_block_height_insert_trigger");
					stmt.execute("DROP TRIGGER IF EXISTS Next_block_height_update_trigger");
					stmt.execute("DROP TRIGGER IF EXISTS Next_block_height_delete_trigger");
					stmt.execute("DROP TABLE IF EXISTS NextBlockHeight");
					break;

				case 25:
					// DISABLED: improved version in case 30!
					// Remove excess created_when from ATStates
					// stmt.execute("ALTER TABLE ATStates DROP created_when");
					// stmt.execute("CREATE INDEX ATStateHeightIndex on ATStates (height)");
					break;

				case 26:
					// Support for trimming
					stmt.execute("ALTER TABLE DatabaseInfo ADD AT_trim_height INT NOT NULL DEFAULT 0");
					stmt.execute("ALTER TABLE DatabaseInfo ADD online_signatures_trim_height INT NOT NULL DEFAULT 0");
					break;

				case 27:
					// More indexes
					stmt.execute("CREATE INDEX IF NOT EXISTS PaymentTransactionsRecipientIndex ON PaymentTransactions (recipient)");
					stmt.execute("CREATE INDEX IF NOT EXISTS ATTransactionsRecipientIndex ON ATTransactions (recipient)");
					break;

				case 28:
					// Latest AT state cache
					stmt.execute("CREATE TEMPORARY TABLE IF NOT EXISTS LatestATStates ("
								+ "AT_address QortalAddress NOT NULL, "
								+ "height INT NOT NULL"
							+ ")");
					break;

				case 29:
					// Turn off HSQLDB redo-log "blockchain.log" and periodically call "CHECKPOINT" ourselves
					stmt.execute("SET FILES LOG FALSE");
					stmt.execute("CHECKPOINT");
					break;

				case 30:
					// Split AT state data off to new table for better performance/management.

					if (!wasPristine && !"mem".equals(HSQLDBRepository.getDbPathname(connection.getMetaData().getURL()))) {
						// First, backup node-local data in case user wants to avoid long reshape and use bootstrap instead
						try (ResultSet resultSet = stmt.executeQuery("SELECT COUNT(*) FROM MintingAccounts")) {
							int rowCount = resultSet.next() ? resultSet.getInt(1) : 0;
							if (rowCount > 0) {
								stmt.execute("PERFORM EXPORT SCRIPT FOR TABLE MintingAccounts DATA TO 'MintingAccounts.script'");
								LOGGER.info("Exported sensitive/node-local minting keys into MintingAccounts.script");
							}
						}

						try (ResultSet resultSet = stmt.executeQuery("SELECT COUNT(*) FROM TradeBotStates")) {
							int rowCount = resultSet.next() ? resultSet.getInt(1) : 0;
							if (rowCount > 0) {
								stmt.execute("PERFORM EXPORT SCRIPT FOR TABLE TradeBotStates DATA TO 'TradeBotStates.script'");
								LOGGER.info("Exported sensitive/node-local trade-bot states into TradeBotStates.script");
							}
						}

						LOGGER.info("If following reshape takes too long, use bootstrap and import node-local data using API's POST /admin/repository/data");
					}

					// Create new AT-states table without full state data
					stmt.execute("CREATE TABLE ATStatesNew ("
							+ "AT_address QortalAddress, height INTEGER NOT NULL, state_hash ATStateHash NOT NULL, "
							+ "fees QortalAmount NOT NULL, is_initial BOOLEAN NOT NULL, "
							+ "PRIMARY KEY (AT_address, height), "
							+ "FOREIGN KEY (AT_address) REFERENCES ATs (AT_address) ON DELETE CASCADE)");
					stmt.execute("SET TABLE ATStatesNew NEW SPACE");
					stmt.execute("CHECKPOINT");

					ResultSet resultSet = stmt.executeQuery("SELECT height FROM Blocks ORDER BY height DESC LIMIT 1");
					final int blockchainHeight = resultSet.next() ? resultSet.getInt(1) : 0;
					final int heightStep = 100;

					LOGGER.info("Rebuilding AT state summaries in repository - this might take a while... (approx. 2 mins on high-spec)");
					for (int minHeight = 1; minHeight < blockchainHeight; minHeight += heightStep) {
						stmt.execute("INSERT INTO ATStatesNew ("
								+ "SELECT AT_address, height, state_hash, fees, is_initial "
								+ "FROM ATStates "
								+ "WHERE height BETWEEN " + minHeight + " AND " + (minHeight + heightStep - 1)
								+ ")");
						stmt.execute("COMMIT");
					}
					stmt.execute("CHECKPOINT");

					LOGGER.info("Rebuilding AT states height index in repository - this might take about 3x longer...");
					stmt.execute("CREATE INDEX ATStatesHeightIndex ON ATStatesNew (height)");
					stmt.execute("CHECKPOINT");

					stmt.execute("CREATE TABLE ATStatesData ("
							+ "AT_address QortalAddress, height INTEGER NOT NULL, state_data ATState NOT NULL, "
							+ "PRIMARY KEY (height, AT_address), "
							+ "FOREIGN KEY (AT_address) REFERENCES ATs (AT_address) ON DELETE CASCADE)");
					stmt.execute("SET TABLE ATStatesData NEW SPACE");
					stmt.execute("CHECKPOINT");

					LOGGER.info("Rebuilding AT state data in repository - this might take a while... (approx. 2 mins on high-spec)");
					for (int minHeight = 1; minHeight < blockchainHeight; minHeight += heightStep) {
						stmt.execute("INSERT INTO ATStatesData ("
								+ "SELECT AT_address, height, state_data "
								+ "FROM ATstates "
								+ "WHERE state_data IS NOT NULL "
								+ "AND height BETWEEN " + minHeight + " AND " + (minHeight + heightStep - 1)
								+ ")");
						stmt.execute("COMMIT");
					}
					stmt.execute("CHECKPOINT");

					stmt.execute("DROP TABLE ATStates");
					stmt.execute("ALTER TABLE ATStatesNew RENAME TO ATStates");
					stmt.execute("CHECKPOINT");
					break;

				case 31:
<<<<<<< HEAD
					// Multiple blockchains, ACCTs and trade-bots
					stmt.execute("ALTER TABLE TradeBotStates ADD COLUMN acct_name VARCHAR(40) BEFORE trade_state");
					stmt.execute("UPDATE TradeBotStates SET acct_name = 'BitcoinACCTv1' WHERE acct_name IS NULL");
					stmt.execute("ALTER TABLE TradeBotStates ALTER COLUMN acct_name SET NOT NULL");

					stmt.execute("ALTER TABLE TradeBotStates ALTER COLUMN trade_state RENAME TO trade_state_value");

					stmt.execute("ALTER TABLE TradeBotStates ADD COLUMN trade_state VARCHAR(40) BEFORE trade_state_value");
					// Any existing values will be BitcoinACCTv1
					StringBuilder updateTradeBotStatesSql = new StringBuilder(1024);
					updateTradeBotStatesSql.append("UPDATE TradeBotStates SET (trade_state) = (")
							.append("SELECT state_name FROM (VALUES ")
							.append(
									Arrays.stream(BitcoinACCTv1TradeBot.State.values())
									.map(state -> String.format("(%d, '%s')", state.value, state.name()))
									.collect(Collectors.joining(", ")))
							.append(") AS BitcoinACCTv1States (state_value, state_name) ")
							.append("WHERE state_value = trade_state_value)");
					stmt.execute(updateTradeBotStatesSql.toString());
					stmt.execute("ALTER TABLE TradeBotStates ALTER COLUMN trade_state SET NOT NULL");

					stmt.execute("ALTER TABLE TradeBotStates ADD COLUMN foreign_blockchain VARCHAR(40) BEFORE trade_foreign_public_key");

					stmt.execute("ALTER TABLE TradeBotStates ALTER COLUMN bitcoin_amount RENAME TO foreign_amount");

					stmt.execute("ALTER TABLE TradeBotStates ALTER COLUMN xprv58 RENAME TO foreign_key");

					stmt.execute("ALTER TABLE TradeBotStates ALTER COLUMN secret SET NULL");
					stmt.execute("ALTER TABLE TradeBotStates ALTER COLUMN hash_of_secret SET NULL");
=======
					// PRESENCE transactions
					stmt.execute("CREATE TABLE IF NOT EXISTS PresenceTransactions ("
							+ "signature Signature, nonce INT NOT NULL, presence_type INT NOT NULL, "
							+ "timestamp_signature Signature NOT NULL, " + TRANSACTION_KEYS + ")");
>>>>>>> e0935206
					break;

				default:
					// nothing to do
					return false;
			}
		}

		// database was updated
		LOGGER.info(() -> String.format("HSQLDB repository updated to version %d", databaseVersion + 1));
		return true;
	}

}<|MERGE_RESOLUTION|>--- conflicted
+++ resolved
@@ -776,7 +776,6 @@
 					break;
 
 				case 31:
-<<<<<<< HEAD
 					// Multiple blockchains, ACCTs and trade-bots
 					stmt.execute("ALTER TABLE TradeBotStates ADD COLUMN acct_name VARCHAR(40) BEFORE trade_state");
 					stmt.execute("UPDATE TradeBotStates SET acct_name = 'BitcoinACCTv1' WHERE acct_name IS NULL");
@@ -806,12 +805,13 @@
 
 					stmt.execute("ALTER TABLE TradeBotStates ALTER COLUMN secret SET NULL");
 					stmt.execute("ALTER TABLE TradeBotStates ALTER COLUMN hash_of_secret SET NULL");
-=======
+					break;
+
+				case 32:
 					// PRESENCE transactions
 					stmt.execute("CREATE TABLE IF NOT EXISTS PresenceTransactions ("
 							+ "signature Signature, nonce INT NOT NULL, presence_type INT NOT NULL, "
 							+ "timestamp_signature Signature NOT NULL, " + TRANSACTION_KEYS + ")");
->>>>>>> e0935206
 					break;
 
 				default:
