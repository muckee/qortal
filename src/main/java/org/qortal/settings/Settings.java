package org.qortal.settings;

import java.io.File;
import java.io.FileNotFoundException;
import java.io.FileReader;
import java.io.IOException;
import java.io.Reader;
<<<<<<< HEAD
import java.util.HashMap;
=======
>>>>>>> bbb71083
import java.util.List;
import java.util.Locale;
import java.util.Map;

import javax.xml.bind.JAXBContext;
import javax.xml.bind.JAXBException;
import javax.xml.bind.UnmarshalException;
import javax.xml.bind.Unmarshaller;
import javax.xml.bind.annotation.XmlAccessType;
import javax.xml.bind.annotation.XmlAccessorType;
import javax.xml.transform.stream.StreamSource;

import org.apache.logging.log4j.LogManager;
import org.apache.logging.log4j.Logger;
import org.eclipse.persistence.exceptions.XMLMarshalException;
import org.eclipse.persistence.jaxb.JAXBContextFactory;
import org.eclipse.persistence.jaxb.UnmarshallerProperties;
import org.qortal.block.BlockChain;
import org.qortal.crosschain.Bitcoin.BitcoinNet;
import org.qortal.crosschain.Litecoin.LitecoinNet;
import org.qortal.crosschain.Dogecoin.DogecoinNet;

// All properties to be converted to JSON via JAXB
@XmlAccessorType(XmlAccessType.FIELD)
public class Settings {

	private static final int MAINNET_LISTEN_PORT = 12394;
	private static final int TESTNET_LISTEN_PORT = 62394;

	private static final int MAINNET_API_PORT = 12393;
	private static final int TESTNET_API_PORT = 62393;

	private static final int MAINNET_DOMAIN_MAP_SERVICE_PORT = 80;
	private static final int TESTNET_DOMAIN_MAP_SERVICE_PORT = 8080;

	private static final Logger LOGGER = LogManager.getLogger(Settings.class);
	private static final String SETTINGS_FILENAME = "settings.json";

	// Properties
	private static Settings instance;

	// Settings, and other config files
	private String userPath;

	// General
	private String localeLang = Locale.getDefault().getLanguage();

	// Common to all networking (API/P2P)
	private String bindAddress = "::"; // Use IPv6 wildcard to listen on all local addresses

	// UI servers
	private int uiPort = 12388;
	private String[] uiLocalServers = new String[] {
		"localhost", "127.0.0.1"
	};
	private String[] uiRemoteServers = new String[] {
		"node1.qortal.org", "node2.qortal.org", "node3.qortal.org", "node4.qortal.org", "node5.qortal.org",
		"node6.qortal.org", "node7.qortal.org", "node8.qortal.org", "node9.qortal.org", "node10.qortal.org"
	};

	// API-related
	private boolean apiEnabled = true;
	private Integer apiPort;
	private String[] apiWhitelist = new String[] {
		"::1", "127.0.0.1"
	};
	private Boolean apiRestricted;
	private String apiKey = null;
	/** Whether to disable API key or loopback address checking
	 * IMPORTANT: do not disable for shared nodes or low-security local networks */
	private boolean apiKeyDisabled = false;
	private boolean apiLoggingEnabled = false;
	private boolean apiDocumentationEnabled = false;
	// Both of these need to be set for API to use SSL
	private String sslKeystorePathname = null;
	private String sslKeystorePassword = null;

	// Domain mapping
	private Integer domainMapServicePort;
	private boolean domainMapServiceEnabled = false;
	private boolean domainMapLoggingEnabled = false;
	private List<DomainMap> domainMap = null;

	// Specific to this node
	private boolean wipeUnconfirmedOnStart = false;
	/** Maximum number of unconfirmed transactions allowed per account */
	private int maxUnconfirmedPerAccount = 25;
	/** Max milliseconds into future for accepting new, unconfirmed transactions */
	private int maxTransactionTimestampFuture = 24 * 60 * 60 * 1000; // milliseconds
	/** Whether we check, fetch and install auto-updates */
	private boolean autoUpdateEnabled = true;
	/** How long between repository backups (ms), or 0 if disabled. */
	private long repositoryBackupInterval = 0; // ms
	/** Whether to show a notification when we backup repository. */
	private boolean showBackupNotification = false;
	/** Minimum time between repository maintenance attempts (ms) */
	private long repositoryMaintenanceMinInterval = 7 * 24 * 60 * 60 * 1000L; // 7 days (ms) default
	/** Maximum time between repository maintenance attempts (ms) (0 if disabled). */
	private long repositoryMaintenanceMaxInterval = 30 * 24 * 60 * 60 * 1000L; // 30 days (ms) default
	/** Whether to show a notification when we run scheduled maintenance. */
	private boolean showMaintenanceNotification = false;
	/** How long between repository checkpoints (ms). */
	private long repositoryCheckpointInterval = 60 * 60 * 1000L; // 1 hour (ms) default
	/** Whether to show a notification when we perform repository 'checkpoint'. */
	private boolean showCheckpointNotification = false;
	/* How many blocks to cache locally. Defaulted to 10, which covers a typical Synchronizer request + a few spare */
	private int blockCacheSize = 10;

	/** How long to keep old, full, AT state data (ms). */
	private long atStatesMaxLifetime = 5 * 24 * 60 * 60 * 1000L; // milliseconds
	/** How often to attempt AT state trimming (ms). */
	private long atStatesTrimInterval = 5678L; // milliseconds
	/** Block height range to scan for trimmable AT states.<br>
	 * This has a significant effect on execution time. */
	private int atStatesTrimBatchSize = 100; // blocks
	/** Max number of AT states to trim in one go. */
	private int atStatesTrimLimit = 4000; // records

	/** How often to attempt online accounts signatures trimming (ms). */
	private long onlineSignaturesTrimInterval = 9876L; // milliseconds
	/** Block height range to scan for trimmable online accounts signatures.<br>
	 * This has a significant effect on execution time. */
	private int onlineSignaturesTrimBatchSize = 100; // blocks


	/** Whether we should prune old data to reduce database size
	 * This prevents the node from being able to serve older blocks */
	private boolean topOnly = false;
	/** The amount of recent blocks we should keep when pruning */
	private int pruneBlockLimit = 1450;

	/** How often to attempt AT state pruning (ms). */
	private long atStatesPruneInterval = 3219L; // milliseconds
	/** Block height range to scan for prunable AT states.<br>
	 * This has a significant effect on execution time. */
	private int atStatesPruneBatchSize = 25; // blocks

	/** How often to attempt block pruning (ms). */
	private long blockPruneInterval = 3219L; // milliseconds
	/** Block height range to scan for prunable blocks.<br>
	 * This has a significant effect on execution time. */
	private int blockPruneBatchSize = 10000; // blocks


	/** Whether we should archive old data to reduce the database size */
	private boolean archiveEnabled = true;
	/** How often to attempt archiving (ms). */
	private long archiveInterval = 7171L; // milliseconds


	/** Whether to automatically bootstrap instead of syncing from genesis */
	private boolean bootstrap = true;


	// Peer-to-peer related
	private boolean isTestNet = false;
	/** Port number for inbound peer-to-peer connections. */
	private Integer listenPort;
	/** Minimum number of peers to allow block minting / synchronization. */
	private int minBlockchainPeers = 5;
	/** Target number of outbound connections to peers we should make. */
	private int minOutboundPeers = 16;
	/** Maximum number of peer connections we allow. */
	private int maxPeers = 32;
	/** Maximum number of threads for network engine. */
	private int maxNetworkThreadPoolSize = 20;
	/** Maximum number of threads for network proof-of-work compute, used during handshaking. */
	private int networkPoWComputePoolSize = 2;
	/** Maximum number of retry attempts if a peer fails to respond with the requested data */
	private int maxRetries = 2;

	/** Minimum peer version number required in order to sync with them */
	private String minPeerVersion = "0.1.0";
	/** Whether to allow connections with peers below minPeerVersion
	 * If true, we won't sync with them but they can still sync with us, and will show in the peers list
	 * If false, sync will be blocked both ways, and they will not appear in the peers list */
	private boolean allowConnectionsWithOlderPeerVersions = true;

	/** Minimum time (in seconds) that we should attempt to remain connected to a peer for */
	private int minPeerConnectionTime = 2 * 60; // seconds
	/** Maximum time (in seconds) that we should attempt to remain connected to a peer for */
	private int maxPeerConnectionTime = 20 * 60; // seconds

	/** Whether to sync multiple blocks at once in normal operation */
	private boolean fastSyncEnabled = true;
	/** Whether to sync multiple blocks at once when the peer has a different chain */
	private boolean fastSyncEnabledWhenResolvingFork = true;
	/** Maximum number of blocks to request at once */
	private int maxBlocksPerRequest = 100;
	/** Maximum number of blocks this node will serve in a single response */
	private int maxBlocksPerResponse = 200;
	/** Maximum number of untrimmed blocks this node will serve in a single response */
	private int maxUntrimmedBlocksPerResponse = 10;

	// Which blockchains this node is running
	private String blockchainConfig = null; // use default from resources
	private BitcoinNet bitcoinNet = BitcoinNet.MAIN;
	private LitecoinNet litecoinNet = LitecoinNet.MAIN;
	private DogecoinNet dogecoinNet = DogecoinNet.MAIN;
	// Also crosschain-related:
	/** Whether to show SysTray pop-up notifications when trade-bot entries change state */
	private boolean tradebotSystrayEnabled = false;

	// Repository related
	/** Queries that take longer than this are logged. (milliseconds) */
	private Long slowQueryThreshold = null;
	/** Repository storage path. */
	private String repositoryPath = "db";
	/** Repository connection pool size. Needs to be a bit bigger than maxNetworkThreadPoolSize */
	private int repositoryConnectionPoolSize = 100;
	private List<String> fixedNetwork;
<<<<<<< HEAD
=======

	// Export/import
	private String exportPath = "qortal-backup";

	// Bootstrap
	private String bootstrapFilenamePrefix = "";

	// Bootstrap sources
	private String[] bootstrapHosts = new String[] {
			"http://bootstrap.qortal.org",
			"http://cinfu1.crowetic.com"
	};
>>>>>>> bbb71083

	// Auto-update sources
	private String[] autoUpdateRepos = new String[] {
		"https://github.com/Qortal/qortal/raw/%s/qortal.update",
		"https://raw.githubusercontent.com@151.101.16.133/Qortal/qortal/%s/qortal.update"
	};

	// Lists
	private String listsPath = "lists";

	/** Array of NTP server hostnames. */
	private String[] ntpServers = new String[] {
		"pool.ntp.org",
		"0.pool.ntp.org",
		"1.pool.ntp.org",
		"2.pool.ntp.org",
		"3.pool.ntp.org",
		"cn.pool.ntp.org",
		"0.cn.pool.ntp.org",
		"1.cn.pool.ntp.org",
		"2.cn.pool.ntp.org",
		"3.cn.pool.ntp.org"
	};
	/** Additional offset added to values returned by NTP.getTime() */
	private Long testNtpOffset = null;


	// Data storage

	/** Data storage path. */
	private String dataPath = "data";
	/** Data storage path (for temporary data). */
	private String tempDataPath = "data/_temp";


	// Domain mapping
	public static class DomainMap {
		private String domain;
		private String signature;

		private DomainMap() { // makes JAXB happy; will never be invoked
		}

		public String getDomain() {
			return domain;
		}

		public void setDomain(String domain) {
			this.domain = domain;
		}

		public String getSignature() {
			return signature;
		}

		public void setSignature(String signature) {
			this.signature = signature;
		}
	}


	// Constructors

	private Settings() {
	}

	// Other methods

	public static synchronized Settings getInstance() {
		if (instance == null)
			fileInstance(SETTINGS_FILENAME);

		return instance;
	}

	/**
	 * Parse settings from given file.
	 * <p>
	 * Throws <tt>RuntimeException</tt> with <tt>UnmarshalException</tt> as cause if settings file could not be parsed.
	 * <p>
	 * We use <tt>RuntimeException</tt> because it can be caught first caller of {@link #getInstance()} above,
	 * but it's not necessary to surround later {@link #getInstance()} calls
	 * with <tt>try-catch</tt> as they should be read-only.
	 *
	 * @param filename
	 * @throws RuntimeException with UnmarshalException as cause if settings file could not be parsed
	 * @throws RuntimeException with FileNotFoundException as cause if settings file could not be found/opened
	 * @throws RuntimeException with JAXBException as cause if some unexpected JAXB-related error occurred
	 * @throws RuntimeException with IOException as cause if some unexpected I/O-related error occurred
	 */
	public static void fileInstance(String filename) {
		JAXBContext jc;
		Unmarshaller unmarshaller;

		try {
			// Create JAXB context aware of Settings
			jc = JAXBContextFactory.createContext(new Class[] {
				Settings.class
			}, null);

			// Create unmarshaller
			unmarshaller = jc.createUnmarshaller();

			// Set the unmarshaller media type to JSON
			unmarshaller.setProperty(UnmarshallerProperties.MEDIA_TYPE, "application/json");

			// Tell unmarshaller that there's no JSON root element in the JSON input
			unmarshaller.setProperty(UnmarshallerProperties.JSON_INCLUDE_ROOT, false);
		} catch (JAXBException e) {
			String message = "Failed to setup unmarshaller to process settings file";
			LOGGER.error(message, e);
			throw new RuntimeException(message, e);
		}

		Settings settings = null;
		String path = "";

		do {
			LOGGER.info(String.format("Using settings file: %s%s", path, filename));

			// Create the StreamSource by creating Reader to the JSON input
			try (Reader settingsReader = new FileReader(path + filename)) {
				StreamSource json = new StreamSource(settingsReader);

				// Attempt to unmarshal JSON stream to Settings
				settings = unmarshaller.unmarshal(json, Settings.class).getValue();
			} catch (FileNotFoundException e) {
				String message = "Settings file not found: " + path + filename;
				LOGGER.error(message, e);
				throw new RuntimeException(message, e);
			} catch (UnmarshalException e) {
				Throwable linkedException = e.getLinkedException();
				if (linkedException instanceof XMLMarshalException) {
					String message = ((XMLMarshalException) linkedException).getInternalException().getLocalizedMessage();
					LOGGER.error(message);
					throw new RuntimeException(message, e);
				}

				String message = "Failed to parse settings file";
				LOGGER.error(message, e);
				throw new RuntimeException(message, e);
			} catch (JAXBException e) {
				String message = "Unexpected JAXB issue while processing settings file";
				LOGGER.error(message, e);
				throw new RuntimeException(message, e);
			} catch (IOException e) {
				String message = "Unexpected I/O issue while processing settings file";
				LOGGER.error(message, e);
				throw new RuntimeException(message, e);
			}

			if (settings.userPath != null) {
				// Adjust filename and go round again
				path = settings.userPath;

				// Add trailing directory separator if needed
				if (!path.endsWith(File.separator))
					path += File.separator;
			}
		} while (settings.userPath != null);

		// Validate settings
		settings.validate();

		// Minor fix-up
		settings.userPath = path;

		// Successfully read settings now in effect
		instance = settings;

		// Now read blockchain config
		BlockChain.fileInstance(settings.getUserPath(), settings.getBlockchainConfig());
	}

	public static void throwValidationError(String message) {
		throw new RuntimeException(message, new UnmarshalException(message));
	}

	private void validate() {
		// Validation goes here
		if (this.minBlockchainPeers < 1)
			throwValidationError("minBlockchainPeers must be at least 1");

		if (this.apiKey != null && this.apiKey.trim().length() < 8)
			throwValidationError("apiKey must be at least 8 characters");
	}

	// Getters / setters

	public String getUserPath() {
		return this.userPath;
	}

	public String getLocaleLang() {
		return this.localeLang;
	}

	public int getUiServerPort() {
		return this.uiPort;
	}

	public String[] getLocalUiServers() {
		return this.uiLocalServers;
	}

	public String[] getRemoteUiServers() {
		return this.uiRemoteServers;
	}

	public boolean isApiEnabled() {
		return this.apiEnabled;
	}

	public int getApiPort() {
		if (this.apiPort != null)
			return this.apiPort;

		return this.isTestNet ? TESTNET_API_PORT : MAINNET_API_PORT;
	}

	public String[] getApiWhitelist() {
		return this.apiWhitelist;
	}

	public boolean isApiRestricted() {
		// Explicitly set value takes precedence
		if (this.apiRestricted != null)
			return this.apiRestricted;

		// Not set in config file, so restrict if not testnet
		return !BlockChain.getInstance().isTestChain();
	}

	public String getApiKey() {
		return this.apiKey;
	}

	public boolean isApiKeyDisabled() {
		return this.apiKeyDisabled;
	}

	public boolean isApiLoggingEnabled() {
		return this.apiLoggingEnabled;
	}

	public boolean isApiDocumentationEnabled() {
		return this.apiDocumentationEnabled;
	}

	public String getSslKeystorePathname() {
		return this.sslKeystorePathname;
	}

	public String getSslKeystorePassword() {
		return this.sslKeystorePassword;
	}

	public int getDomainMapServicePort() {
		if (this.domainMapServicePort != null)
			return this.domainMapServicePort;

		return this.isTestNet ? TESTNET_DOMAIN_MAP_SERVICE_PORT : MAINNET_DOMAIN_MAP_SERVICE_PORT;
	}

	public boolean isDomainMapServiceEnabled() {
		return this.domainMapServiceEnabled;
	}

	public boolean isDomainMapLoggingEnabled() {
		return this.domainMapLoggingEnabled;
	}

	public List<DomainMap> getDomainMap() {
		return this.domainMap;
	}

	public Map<String, String> getSimpleDomainMap() {
		HashMap<String, String> map = new HashMap<>();
		for (DomainMap dMap : this.domainMap) {
			map.put(dMap.getDomain(), dMap.getSignature());
		}
		return map;
	}

	public boolean getWipeUnconfirmedOnStart() {
		return this.wipeUnconfirmedOnStart;
	}

	public int getMaxUnconfirmedPerAccount() {
		return this.maxUnconfirmedPerAccount;
	}

	public int getMaxTransactionTimestampFuture() {
		return this.maxTransactionTimestampFuture;
	}

	public int getBlockCacheSize() {
		return this.blockCacheSize;
	}

	public boolean isTestNet() {
		return this.isTestNet;
	}

	public int getListenPort() {
		if (this.listenPort != null)
			return this.listenPort;

		return this.isTestNet ? TESTNET_LISTEN_PORT : MAINNET_LISTEN_PORT;
	}

	public int getDefaultListenPort() {
		return this.isTestNet ? TESTNET_LISTEN_PORT : MAINNET_LISTEN_PORT;
	}

	public String getBindAddress() {
		return this.bindAddress;
	}

	public int getMinBlockchainPeers() {
		return this.minBlockchainPeers;
	}

	public int getMinOutboundPeers() {
		return this.minOutboundPeers;
	}

	public int getMaxPeers() {
		return this.maxPeers;
	}

	public int getMaxNetworkThreadPoolSize() {
		return this.maxNetworkThreadPoolSize;
	}

	public int getNetworkPoWComputePoolSize() {
		return this.networkPoWComputePoolSize;
	}

	public int getMaxRetries() { return this.maxRetries; }

	public String getMinPeerVersion() { return this.minPeerVersion; }

	public boolean getAllowConnectionsWithOlderPeerVersions() { return this.allowConnectionsWithOlderPeerVersions; }

	public int getMinPeerConnectionTime() { return this.minPeerConnectionTime; }

	public int getMaxPeerConnectionTime() { return this.maxPeerConnectionTime; }

	public String getBlockchainConfig() {
		return this.blockchainConfig;
	}

	public BitcoinNet getBitcoinNet() {
		return this.bitcoinNet;
	}

	public LitecoinNet getLitecoinNet() {
		return this.litecoinNet;
	}

	public DogecoinNet getDogecoinNet() {
		return this.dogecoinNet;
	}

	public boolean isTradebotSystrayEnabled() {
		return this.tradebotSystrayEnabled;
	}

	public Long getSlowQueryThreshold() {
		return this.slowQueryThreshold;
	}

	public String getRepositoryPath() {
		return this.repositoryPath;
	}

	public int getRepositoryConnectionPoolSize() {
		return this.repositoryConnectionPoolSize;
	}

<<<<<<< HEAD
	public boolean isFastSyncEnabled() {
		return this.fastSyncEnabled;
	}

	public boolean isFastSyncEnabledWhenResolvingFork() {
		return this.fastSyncEnabledWhenResolvingFork;
	}

	public int getMaxBlocksPerRequest() { return this.maxBlocksPerRequest; }

	public int getMaxBlocksPerResponse() { return this.maxBlocksPerResponse; }

	public int getMaxUntrimmedBlocksPerResponse() { return this.maxUntrimmedBlocksPerResponse; }

=======
	public String getExportPath() {
		return this.exportPath;
	}

	public String getBootstrapFilenamePrefix() {
		return this.bootstrapFilenamePrefix;
	}

>>>>>>> bbb71083
	public boolean isAutoUpdateEnabled() {
		return this.autoUpdateEnabled;
	}

	public String[] getAutoUpdateRepos() {
		return this.autoUpdateRepos;
	}

	public String[] getBootstrapHosts() {
		return this.bootstrapHosts;
	}

	public String getListsPath() {
		return this.listsPath;
	}

	public String[] getNtpServers() {
		return this.ntpServers;
	}

	public Long getTestNtpOffset() {
		return this.testNtpOffset;
	}

	public long getRepositoryBackupInterval() {
		return this.repositoryBackupInterval;
	}

	public boolean getShowBackupNotification() {
		return this.showBackupNotification;
	}

	public long getRepositoryMaintenanceMinInterval() {
		return this.repositoryMaintenanceMinInterval;
	}

	public long getRepositoryMaintenanceMaxInterval() {
		return this.repositoryMaintenanceMaxInterval;
	}

	public boolean getShowMaintenanceNotification() {
		return this.showMaintenanceNotification;
	}

	public long getRepositoryCheckpointInterval() {
		return this.repositoryCheckpointInterval;
	}

	public boolean getShowCheckpointNotification() {
		return this.showCheckpointNotification;
	}

	public List<String> getFixedNetwork() {
		return fixedNetwork;
	}

	public long getAtStatesMaxLifetime() {
		return this.atStatesMaxLifetime;
	}

	public long getAtStatesTrimInterval() {
		return this.atStatesTrimInterval;
	}

	public int getAtStatesTrimBatchSize() {
		return this.atStatesTrimBatchSize;
	}

	public int getAtStatesTrimLimit() {
		return this.atStatesTrimLimit;
	}

	public long getOnlineSignaturesTrimInterval() {
		return this.onlineSignaturesTrimInterval;
	}

	public int getOnlineSignaturesTrimBatchSize() {
		return this.onlineSignaturesTrimBatchSize;
	}

<<<<<<< HEAD
	public List<String> getFixedNetwork() {
		return fixedNetwork;
	}

	public String getDataPath() {
		return this.dataPath;
	}

	public String getTempDataPath() {
		return this.tempDataPath;
	}
=======
	public boolean isTopOnly() {
		return this.topOnly;
	}

	public int getPruneBlockLimit() {
		return this.pruneBlockLimit;
	}

	public long getAtStatesPruneInterval() {
		return this.atStatesPruneInterval;
	}

	public int getAtStatesPruneBatchSize() {
		return this.atStatesPruneBatchSize;
	}

	public long getBlockPruneInterval() {
		return this.blockPruneInterval;
	}

	public int getBlockPruneBatchSize() {
		return this.blockPruneBatchSize;
	}


	public boolean isArchiveEnabled() {
		if (this.topOnly) {
			return false;
		}
		return this.archiveEnabled;
	}

	public long getArchiveInterval() {
		return this.archiveInterval;
	}


	public boolean getBootstrap() {
		return this.bootstrap;
	}

>>>>>>> bbb71083
}<|MERGE_RESOLUTION|>--- conflicted
+++ resolved
@@ -5,10 +5,7 @@
 import java.io.FileReader;
 import java.io.IOException;
 import java.io.Reader;
-<<<<<<< HEAD
 import java.util.HashMap;
-=======
->>>>>>> bbb71083
 import java.util.List;
 import java.util.Locale;
 import java.util.Map;
@@ -220,8 +217,6 @@
 	/** Repository connection pool size. Needs to be a bit bigger than maxNetworkThreadPoolSize */
 	private int repositoryConnectionPoolSize = 100;
 	private List<String> fixedNetwork;
-<<<<<<< HEAD
-=======
 
 	// Export/import
 	private String exportPath = "qortal-backup";
@@ -234,7 +229,6 @@
 			"http://bootstrap.qortal.org",
 			"http://cinfu1.crowetic.com"
 	};
->>>>>>> bbb71083
 
 	// Auto-update sources
 	private String[] autoUpdateRepos = new String[] {
@@ -616,7 +610,14 @@
 		return this.repositoryConnectionPoolSize;
 	}
 
-<<<<<<< HEAD
+	public String getExportPath() {
+		return this.exportPath;
+	}
+
+	public String getBootstrapFilenamePrefix() {
+		return this.bootstrapFilenamePrefix;
+	}
+
 	public boolean isFastSyncEnabled() {
 		return this.fastSyncEnabled;
 	}
@@ -631,16 +632,6 @@
 
 	public int getMaxUntrimmedBlocksPerResponse() { return this.maxUntrimmedBlocksPerResponse; }
 
-=======
-	public String getExportPath() {
-		return this.exportPath;
-	}
-
-	public String getBootstrapFilenamePrefix() {
-		return this.bootstrapFilenamePrefix;
-	}
-
->>>>>>> bbb71083
 	public boolean isAutoUpdateEnabled() {
 		return this.autoUpdateEnabled;
 	}
@@ -721,19 +712,6 @@
 		return this.onlineSignaturesTrimBatchSize;
 	}
 
-<<<<<<< HEAD
-	public List<String> getFixedNetwork() {
-		return fixedNetwork;
-	}
-
-	public String getDataPath() {
-		return this.dataPath;
-	}
-
-	public String getTempDataPath() {
-		return this.tempDataPath;
-	}
-=======
 	public boolean isTopOnly() {
 		return this.topOnly;
 	}
@@ -775,5 +753,12 @@
 		return this.bootstrap;
 	}
 
->>>>>>> bbb71083
+
+	public String getDataPath() {
+		return this.dataPath;
+	}
+
+	public String getTempDataPath() {
+		return this.tempDataPath;
+	}
 }