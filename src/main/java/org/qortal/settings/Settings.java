--- conflicted
+++ resolved
@@ -145,7 +145,11 @@
 	 * If false, sync will be blocked both ways, and they will not appear in the peers list */
 	private boolean allowConnectionsWithOlderPeerVersions = true;
 
-<<<<<<< HEAD
+	/** Minimum time (in seconds) that we should attempt to remain connected to a peer for */
+	private int minPeerConnectionTime = 2 * 60; // seconds
+	/** Maximum time (in seconds) that we should attempt to remain connected to a peer for */
+	private int maxPeerConnectionTime = 20 * 60; // seconds
+
 	/** Whether to sync multiple blocks at once in normal operation */
 	private boolean fastSyncEnabled = true;
 	/** Whether to sync multiple blocks at once when the peer has a different chain */
@@ -156,12 +160,6 @@
 	private int maxBlocksPerResponse = 200;
 	/** Maximum number of untrimmed blocks this node will serve in a single response */
 	private int maxUntrimmedBlocksPerResponse = 10;
-=======
-	/** Minimum time (in seconds) that we should attempt to remain connected to a peer for */
-	private int minPeerConnectionTime = 2 * 60; // seconds
-	/** Maximum time (in seconds) that we should attempt to remain connected to a peer for */
-	private int maxPeerConnectionTime = 20 * 60; // seconds
->>>>>>> 3c6d9a4b
 
 	// Which blockchains this node is running
 	private String blockchainConfig = null; // use default from resources
