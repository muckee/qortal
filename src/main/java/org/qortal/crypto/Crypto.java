--- conflicted
+++ resolved
@@ -58,8 +58,6 @@
 		return Bytes.concat(digest, digest);
 	}
 
-<<<<<<< HEAD
-=======
 	/** Returns RMD160(SHA256(data)) */
 	public static byte[] hash160(byte[] data) {
 		byte[] interim = digest(data);
@@ -72,8 +70,6 @@
 		}
 	}
 
-	@SuppressWarnings("deprecation")
->>>>>>> 833a7859
 	private static String toAddress(byte addressVersion, byte[] input) {
 		// SHA2-256 input to create new data and of known size
 		byte[] inputHash = digest(input);
