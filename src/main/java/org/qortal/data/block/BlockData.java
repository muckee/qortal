package org.qortal.data.block;

import com.google.common.primitives.Bytes;

import java.io.Serializable;

import javax.xml.bind.annotation.XmlAccessType;
import javax.xml.bind.annotation.XmlAccessorType;
import javax.xml.bind.annotation.XmlElement;
import javax.xml.bind.annotation.adapters.XmlJavaTypeAdapter;

import org.qortal.block.BlockChain;
import org.qortal.settings.Settings;
import org.qortal.crypto.Crypto;
import org.qortal.utils.NTP;

// All properties to be converted to JSON via JAX-RS
@XmlAccessorType(XmlAccessType.FIELD)
public class BlockData implements Serializable {

	private static final long serialVersionUID = -7678329659124664620L;

	// Properties

	private byte[] signature;
	private int version;
	private byte[] reference;
	private int transactionCount;

	@XmlJavaTypeAdapter(value = org.qortal.api.AmountTypeAdapter.class)
	private long totalFees;

	private byte[] transactionsSignature;
	private Integer height;
	private long timestamp;
	private byte[] minterPublicKey;
	private byte[] minterSignature;
	private int atCount;

	@XmlJavaTypeAdapter(value = org.qortal.api.AmountTypeAdapter.class)
	private long atFees;

	private byte[] encodedOnlineAccounts;
	private int onlineAccountsCount;
	private Long onlineAccountsTimestamp;
	private byte[] onlineAccountsSignatures;

	// Constructors

	// necessary for JAX-RS serialization
	protected BlockData() {
	}

	public BlockData(int version, byte[] reference, int transactionCount, long totalFees, byte[] transactionsSignature, Integer height, long timestamp,
			byte[] minterPublicKey, byte[] minterSignature, int atCount, long atFees,
			byte[] encodedOnlineAccounts, int onlineAccountsCount, Long onlineAccountsTimestamp, byte[] onlineAccountsSignatures) {
		this.version = version;
		this.reference = reference;
		this.transactionCount = transactionCount;
		this.totalFees = totalFees;
		this.transactionsSignature = transactionsSignature;
		this.height = height;
		this.timestamp = timestamp;
		this.minterPublicKey = minterPublicKey;
		this.minterSignature = minterSignature;
		this.atCount = atCount;
		this.atFees = atFees;
		this.encodedOnlineAccounts = encodedOnlineAccounts;
		this.onlineAccountsCount = onlineAccountsCount;
		this.onlineAccountsTimestamp = onlineAccountsTimestamp;
		this.onlineAccountsSignatures = onlineAccountsSignatures;

		if (this.minterSignature != null && this.transactionsSignature != null)
			this.signature = Bytes.concat(this.minterSignature, this.transactionsSignature);
		else
			this.signature = null;
	}

	public BlockData(int version, byte[] reference, int transactionCount, long totalFees, byte[] transactionsSignature, Integer height, long timestamp,
			byte[] minterPublicKey, byte[] minterSignature, int atCount, long atFees) {
		this(version, reference, transactionCount, totalFees, transactionsSignature, height, timestamp, minterPublicKey, minterSignature, atCount, atFees,
				null, 0, null, null);
	}

	public BlockData(BlockData other) {
		this.version = other.version;
		this.reference = other.reference;
		this.transactionCount = other.transactionCount;
		this.totalFees = other.totalFees;
		this.transactionsSignature = other.transactionsSignature;
		this.height = other.height;
		this.timestamp = other.timestamp;
		this.minterPublicKey = other.minterPublicKey;
		this.minterSignature = other.minterSignature;
		this.atCount = other.atCount;
		this.atFees = other.atFees;
		this.encodedOnlineAccounts = other.encodedOnlineAccounts;
		this.onlineAccountsCount = other.onlineAccountsCount;
		this.onlineAccountsTimestamp = other.onlineAccountsTimestamp;
		this.onlineAccountsSignatures = other.onlineAccountsSignatures;
		this.signature = other.signature;
	}

	// Getters/setters

	public byte[] getSignature() {
		return this.signature;
	}

	public void setSignature(byte[] signature) {
		this.signature = signature;
	}

	public int getVersion() {
		return this.version;
	}

	public byte[] getReference() {
		return this.reference;
	}

	public void setReference(byte[] reference) {
		this.reference = reference;
	}

	public int getTransactionCount() {
		return this.transactionCount;
	}

	public void setTransactionCount(int transactionCount) {
		this.transactionCount = transactionCount;
	}

	public long getTotalFees() {
		return this.totalFees;
	}

	public void setTotalFees(long totalFees) {
		this.totalFees = totalFees;
	}

	public byte[] getTransactionsSignature() {
		return this.transactionsSignature;
	}

	public void setTransactionsSignature(byte[] transactionsSignature) {
		this.transactionsSignature = transactionsSignature;
	}

	public Integer getHeight() {
		return this.height;
	}

	public void setHeight(Integer height) {
		this.height = height;
	}

	public long getTimestamp() {
		return this.timestamp;
	}

	public byte[] getMinterPublicKey() {
		return this.minterPublicKey;
	}

	public byte[] getMinterSignature() {
		return this.minterSignature;
	}

	public void setMinterSignature(byte[] minterSignature) {
		this.minterSignature = minterSignature;
	}

	public int getATCount() {
		return this.atCount;
	}

	public void setATCount(int atCount) {
		this.atCount = atCount;
	}

	public long getATFees() {
		return this.atFees;
	}

	public void setATFees(long atFees) {
		this.atFees = atFees;
	}

	public byte[] getEncodedOnlineAccounts() {
		return this.encodedOnlineAccounts;
	}

	public int getOnlineAccountsCount() {
		return this.onlineAccountsCount;
	}

	public Long getOnlineAccountsTimestamp() {
		return this.onlineAccountsTimestamp;
	}

	public void setOnlineAccountsTimestamp(Long onlineAccountsTimestamp) {
		this.onlineAccountsTimestamp = onlineAccountsTimestamp;
	}

	public byte[] getOnlineAccountsSignatures() {
		return this.onlineAccountsSignatures;
	}

<<<<<<< HEAD
	public boolean isTrimmed() {
		long onlineAccountSignaturesTrimmedTimestamp = NTP.getTime() - BlockChain.getInstance().getOnlineAccountSignaturesMaxLifetime();
		long currentTrimmableTimestamp = NTP.getTime() - Settings.getInstance().getAtStatesMaxLifetime();
		long blockTimestamp = this.getTimestamp();
		return blockTimestamp < onlineAccountSignaturesTrimmedTimestamp && blockTimestamp < currentTrimmableTimestamp;
=======
	public void setOnlineAccountsSignatures(byte[] onlineAccountsSignatures) {
		this.onlineAccountsSignatures = onlineAccountsSignatures;
>>>>>>> 391c3fe4
	}

	// JAXB special

	@XmlElement(name = "minterAddress")
	protected String getMinterAddress() {
		return Crypto.toAddress(this.minterPublicKey);
	}

}<|MERGE_RESOLUTION|>--- conflicted
+++ resolved
@@ -207,16 +207,15 @@
 		return this.onlineAccountsSignatures;
 	}
 
-<<<<<<< HEAD
+	public void setOnlineAccountsSignatures(byte[] onlineAccountsSignatures) {
+		this.onlineAccountsSignatures = onlineAccountsSignatures;
+	}
+
 	public boolean isTrimmed() {
 		long onlineAccountSignaturesTrimmedTimestamp = NTP.getTime() - BlockChain.getInstance().getOnlineAccountSignaturesMaxLifetime();
 		long currentTrimmableTimestamp = NTP.getTime() - Settings.getInstance().getAtStatesMaxLifetime();
 		long blockTimestamp = this.getTimestamp();
 		return blockTimestamp < onlineAccountSignaturesTrimmedTimestamp && blockTimestamp < currentTrimmableTimestamp;
-=======
-	public void setOnlineAccountsSignatures(byte[] onlineAccountsSignatures) {
-		this.onlineAccountsSignatures = onlineAccountsSignatures;
->>>>>>> 391c3fe4
 	}
 
 	// JAXB special
